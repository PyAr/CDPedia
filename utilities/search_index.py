--- conflicted
+++ resolved
@@ -46,12 +46,8 @@
         output("{:>25}:{}".format(definition, value))
 
     first_res_time = 0
-<<<<<<< HEAD
+    nro = None
     for nro, result in enumerate(result):
-=======
-    nro = None
-    for nro, (namhtml, title, ptje, redir, primtext) in enumerate(result):
->>>>>>> c073ff7e
         if nro == 0:
             first_res_time = timeit.default_timer() - initial_time
             show_stat("First Result", first_res_time)
