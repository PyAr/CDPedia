# -*- coding: utf8 -*-

# Copyright 2011-2020 CDPedistas (see AUTHORS.txt)
#
# This program is free software: you can redistribute it and/or modify it
# under the terms of the GNU General Public License version 3, as published
# by the Free Software Foundation.
#
# This program is distributed in the hope that it will be useful, but
# WITHOUT ANY WARRANTY; without even the implied warranties of
# MERCHANTABILITY, SATISFACTORY QUALITY, or FITNESS FOR A PARTICULAR
# PURPOSE.  See the GNU General Public License for more details.
#
# You should have received a copy of the GNU General Public License along
# with this program.  If not, see <http://www.gnu.org/licenses/>.
#
# For further info, check  https://github.com/PyAr/CDPedia/

"""The Searcher."""
import collections
import operator
import queue
import re
import threading
import uuid
from urllib import quote

from src.armado import to3dirs

# just a token to show the End Of Search
EOS = object()

# regex used in untested code, see get_grouped() below
CLEAN = re.compile("[(),]")


class Cache(dict):
    """A dict-like, but with a max limit."""
    def __init__(self, limit, discard_func):
        self._limit = limit
        self._discard_func = discard_func
        self._items = collections.deque()
        super(Cache, self).__init__()

    def __setitem__(self, key, value):
        if key not in self:
            self._items.append(key)
            # limit the size of the cache
            if len(self._items) > self._limit:
                too_old = self._items.popleft()
                old_item = super(Cache, self).pop(too_old)
                self._discard_func(old_item)
        super(Cache, self).__setitem__(key, value)

    def __delitem__(self, key):
        old_item = super(Cache, self).pop(key)
        self._items.remove(key)
        self._discard_func(old_item)


class ThreadedSearch(threading.Thread):
    """The real search, in other thread."""
    def __init__(self, index, words):
        self.queue = queue.Queue()
        self.index = index
        self.words = words
        self.discarded = False
        super(ThreadedSearch, self).__init__()

    def run(self):
        """Do the search."""
        # full match
        result = self.index.search(self.words)
        if self.discarded:
            return

        for r in result:
            self.queue.put(r)
            if self.discarded:
                return

        # partial
        result = self.index.partial_search(self.words)
        if self.discarded:
            return

        for r in result:
            self.queue.put(r)
            if self.discarded:
                return

        # done
        self.queue.put(EOS)


class Searcher(object):
    """Searcher object for the web interface."""

    def __init__(self, index, cache_size):
        self.index = index
        self.active_searches = Cache(cache_size, self.discard_item)
        self._searched_words = {}

    def discard_item(self, search_item):
        """Discard the search."""
        search, _, _, words = search_item
        search.discarded = True
        del self._searched_words[words]

    def start_search(self, words):
        """Start the search."""
        tw = tuple(words)
        if tw in self._searched_words:
            # previous search active for those words!
            return self._searched_words[tw]

        search_id = str(uuid.uuid4())
        ts = ThreadedSearch(self.index, words)
        self.active_searches[search_id] = (ts, [], threading.Lock(), tw)
        self._searched_words[tw] = search_id
        ts.start()
        return search_id

    def get_results(self, search_id, start=0, quantity=10):
        """Get results from the search."""
        search, prev_results, lock, words = self.active_searches[search_id]

        # maybe the requested results are already retrieved from index
        need_to_retrieve = start + quantity - len(prev_results)
        if not need_to_retrieve:
            return prev_results[start:start + quantity]

        # lock may be EOS, signaling that the search already finished
        if lock is not EOS:
            with lock:
                # we need to get more results from index
                for _ in range(need_to_retrieve):
                    result = search.queue.get()
                    if result is EOS:
                        vals = (search, prev_results, EOS, words)
                        self.active_searches[search_id] = vals
                        break
                    prev_results.append(result)

                else:
                    self.active_searches[search_id] = (search, prev_results,
                                                       lock, words)
        return prev_results[start:start + quantity]

    def get_grouped(self, search_id, start=0, quantity=10):
        """Get the results, old fashion grouped.

        WARNING: this code is untested, but it's basically the old grouping
        code that used to live in server.py.
        """
        results = self.get_results(search_id, start, quantity)

        # -------------- start of old untested code --------------------

<<<<<<< HEAD
        # agrupamos por link, dando prioridad a los títulos de los
        # artículos originales
        agrupados = {}
        for link, titulo, ptje, original, texto in candidatos:
            # quitamos 3 dirs del link y agregamos "wiki"
            link = "wiki" + link[5:]
=======
        # group by link, giving priority to the title of the original articles
        grouped_results = {}
        for link, title, ptje, original, text in results:
            # remove 3 dirs from link and add the proper base url
            link = "%s/%s" % (u'wiki', to3dirs.from_path(link))
            link = quote(link.encode('utf8'))
>>>>>>> f8b4dc3d

            # put the tokens in lowercase because
            # the uppercase gives them a choppy effect
            tit_tokens = set(CLEAN.sub("", x.lower()) for x in title.split())

            if link in grouped_results:
                (tit, prv_ptje, tokens, txt) = grouped_results[link]
                tokens.update(tit_tokens)
                if original:
                    # save the info of the original article
                    tit = title
                    txt = text
                grouped_results[link] = (tit, prv_ptje + ptje, tokens, txt)
            else:
                grouped_results[link] = (title, ptje, tit_tokens, text)

<<<<<<< HEAD
        # limpiamos los tokens
        for link, (tit, ptje, tokens, texto) in agrupados.items():
            tit_tokens = set(LIMPIA.sub("", x.lower()) for x in tit.split())
            tokens.difference_update(tit_tokens)

        # ordenamos la nueva info descendiente y devolvemos todo
        candidatos = ((k,) + tuple(v) for k, v in agrupados.items())
=======
        # clean the tokens
        for link, (tit, ptje, tokens, text) in grouped_results.iteritems():
            tit_tokens = set(CLEAN.sub("", x.lower()) for x in tit.split())
            tokens.difference_update(tit_tokens)

        # sort results
        candidatos = ((k,) + tuple(v) for k, v in grouped_results.iteritems())
>>>>>>> f8b4dc3d
        return sorted(candidatos, key=operator.itemgetter(2), reverse=True)<|MERGE_RESOLUTION|>--- conflicted
+++ resolved
@@ -23,7 +23,7 @@
 import re
 import threading
 import uuid
-from urllib import quote
+from urllib.parse import quote
 
 from src.armado import to3dirs
 
@@ -157,21 +157,12 @@
 
         # -------------- start of old untested code --------------------
 
-<<<<<<< HEAD
-        # agrupamos por link, dando prioridad a los títulos de los
-        # artículos originales
-        agrupados = {}
-        for link, titulo, ptje, original, texto in candidatos:
-            # quitamos 3 dirs del link y agregamos "wiki"
-            link = "wiki" + link[5:]
-=======
         # group by link, giving priority to the title of the original articles
         grouped_results = {}
         for link, title, ptje, original, text in results:
             # remove 3 dirs from link and add the proper base url
             link = "%s/%s" % (u'wiki', to3dirs.from_path(link))
-            link = quote(link.encode('utf8'))
->>>>>>> f8b4dc3d
+            link = quote(link)
 
             # put the tokens in lowercase because
             # the uppercase gives them a choppy effect
@@ -188,21 +179,11 @@
             else:
                 grouped_results[link] = (title, ptje, tit_tokens, text)
 
-<<<<<<< HEAD
-        # limpiamos los tokens
-        for link, (tit, ptje, tokens, texto) in agrupados.items():
-            tit_tokens = set(LIMPIA.sub("", x.lower()) for x in tit.split())
-            tokens.difference_update(tit_tokens)
-
-        # ordenamos la nueva info descendiente y devolvemos todo
-        candidatos = ((k,) + tuple(v) for k, v in agrupados.items())
-=======
         # clean the tokens
-        for link, (tit, ptje, tokens, text) in grouped_results.iteritems():
+        for link, (tit, ptje, tokens, text) in grouped_results.items():
             tit_tokens = set(CLEAN.sub("", x.lower()) for x in tit.split())
             tokens.difference_update(tit_tokens)
 
         # sort results
-        candidatos = ((k,) + tuple(v) for k, v in grouped_results.iteritems())
->>>>>>> f8b4dc3d
+        candidatos = ((k,) + tuple(v) for k, v in grouped_results.items())
         return sorted(candidatos, key=operator.itemgetter(2), reverse=True)