--- conflicted
+++ resolved
@@ -38,10 +38,6 @@
 def load_fixture(filename):
     """Load a fixture from disk."""
     filepath = os.path.join(os.getcwd(), 'tests', 'fixtures', filename)
-<<<<<<< HEAD
-    with open(filepath, "r", encoding='utf-8') as fh:
-        return fh.read()
-=======
     with codecs.open(filepath, "r", encoding='utf-8') as fh:
         return fh.read()
 
@@ -53,4 +49,3 @@
     html = load_fixture(name)
     wikifile = FakeWikiFile(html)
     return html, wikifile
->>>>>>> 3d4e2ec9
