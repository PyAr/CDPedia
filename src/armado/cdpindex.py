--- conflicted
+++ resolved
@@ -43,25 +43,9 @@
 WORDS = re.compile(r"\w+", re.UNICODE)
 
 
-<<<<<<< HEAD
-    fuente: archivo con los títulos
-    destino: en donde se guardará el índice
-    max: cantidad máxima de títulos a indizar
-    dirbase: de dónde dependen los archivos
-"""
-
-# separamos por palabras
-PALABRAS = re.compile(r"\w+", re.UNICODE)
-
-
 def normalize_words(txt):
-    """Splits a text into words converting and removing non ascii representable letters."""
+    """Separate and normalize every word from a sentence."""
     txt = unicodedata.normalize('NFKD', txt).encode('ASCII', 'ignore').lower().decode("utf-8")
-=======
-def normalize(txt):
-    """Separate and normalize every word from a sentence."""
-    txt = unicodedata.normalize('NFKD', txt).encode('ASCII', 'ignore').lower()
->>>>>>> f8b4dc3d
     return txt
 
 
@@ -129,11 +113,7 @@
     """Transforms a filename in the title and words."""
     if fname.endswith(".html"):
         fname = fname[:-5]
-<<<<<<< HEAD
     x = normalize_words(fname)
-=======
-    x = normalize(fname)
->>>>>>> f8b4dc3d
     p = x.split("_")
     t = " ".join(p)
     return p, t
@@ -146,13 +126,8 @@
 
     # make redirections
     redirs = {}
-<<<<<<< HEAD
-    for linea in codecs.open(config.LOG_REDIRECTS, "r", encoding="utf-8"):
-        orig, dest = linea.strip().split(config.SEPARADOR_COLUMNAS)
-=======
-    for line in codecs.open(config.LOG_REDIRECTS, "r", "utf-8"):
+    for line in open(config.LOG_REDIRECTS, "rt", encoding="utf-8"):
         orig, dest = line.strip().split(config.SEPARADOR_COLUMNAS)
->>>>>>> f8b4dc3d
 
         # in the original article, the title is missing
         # so we use the words founded in the filename
@@ -170,23 +145,6 @@
             titles_texts[arch] = (title, primtext)
 
     def gen():
-<<<<<<< HEAD
-        for dir3, arch, puntaje in top_pages:
-            # info auxiliar
-            nomhtml = os.path.join(dir3, arch)
-            titulo, primtexto = titles_texts[arch]
-            if verbose:
-                print("Agregando al índice [%r]  (%r)" % (titulo, nomhtml))
-
-            # a las palabras del título le damos mucha importancia: 50, más
-            # el puntaje original sobre 1000, como desempatador
-            ptje = 50 + puntaje // 1000
-            for pal in PALABRAS.findall(normalize_words(titulo)):
-                yield pal, (nomhtml, titulo, ptje, True, primtexto)
-
-            # pasamos las palabras de los redirects también que apunten
-            # a este html, con el mismo puntaje
-=======
         for dir3, arch, score in top_pages:
             # auxiliar info
             namhtml = os.path.join(dir3, arch)
@@ -196,12 +154,11 @@
             # give the title's words great score: 50 plus
             # the original score divided by 1000, to tie-break
             ptje = 50 + score // 1000
-            for word in WORDS.findall(normalize(title)):
+            for word in WORDS.findall(normalize_words(title)):
                 yield word, (namhtml, title, ptje, True, primtext)
 
             # pass words to the redirects which points to
             # this html file, using the same score
->>>>>>> f8b4dc3d
             if arch in redirs:
                 for (words, title) in redirs[arch]:
                     for word in words:
