--- conflicted
+++ resolved
@@ -18,14 +18,7 @@
 
 """Download the whole wikipedia."""
 
-<<<<<<< HEAD
 import io
-=======
-from __future__ import with_statement, unicode_literals, print_function
-
-import Queue
-import StringIO
->>>>>>> f8b4dc3d
 import codecs
 import collections
 import datetime
@@ -33,6 +26,7 @@
 import json
 import logging
 import os
+import queue
 import re
 import tempfile
 import time
@@ -417,7 +411,7 @@
 
     def __init__(self, *args, **kwargs):
         super(NotGreedyThreadPoolExecutor, self).__init__(*args, **kwargs)
-        self._work_queue = Queue.Queue(maxsize=kwargs['max_workers'] * 2)
+        self._work_queue = queue.Queue(maxsize=kwargs['max_workers'] * 2)
 
 
 def main(articles_path, language, dest_dir, namespaces_path, test_limit=None, pool_size=20):
