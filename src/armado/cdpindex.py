--- conflicted
+++ resolved
@@ -149,22 +149,13 @@
             # this html file, using the same score
             arch_orig = urllib.parse.unquote(arch)  # special filesystem chars
             if arch_orig in redirs:
-<<<<<<< HEAD
+
                 for (words, title) in redirs[arch_orig]:
                     data = Indexentry(
                         link=link,
                         title=title,
                         ptje=ptje,
                         rtype=2)
-=======
-                # get redirect words (excluding the ones already used in the original article)
-                all_redir_words = redirs[arch_orig] - {orig_words}
-                for redir_words in all_redir_words:
-                    # the title is missing in the original article so we use the words found in
-                    # the filename (it isn't the optimal solution, but works)
-                    title = " ".join(redir_words)
-                    data = (namhtml, title, ptje, False, "")
->>>>>>> c073ff7e
                     check_already_seen(data)
                     yield redir_words, ptje, data
 
