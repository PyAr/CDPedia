#!/usr/bin/env python

# Copyright 2017 CDPedistas (see AUTHORS.txt)
#
# This program is free software: you can redistribute it and/or modify it
# under the terms of the GNU General Public License version 3, as published
# by the Free Software Foundation.
#
# This program is distributed in the hope that it will be useful, but
# WITHOUT ANY WARRANTY; without even the implied warranties of
# MERCHANTABILITY, SATISFACTORY QUALITY, or FITNESS FOR A PARTICULAR
# PURPOSE.  See the GNU General Public License for more details.
#
# You should have received a copy of the GNU General Public License along
# with this program.  If not, see <http://www.gnu.org/licenses/>.
#
# For further info, check  http://code.google.com/p/cdpedia/

"""Tests for the src.preprocessing.preprocessors module."""

import unittest
import os

<<<<<<< HEAD
from src.preprocessing.preprocessors import HTMLCleaner

=======
from src.preproceso.preprocesadores import HTMLCleaner
from .utils import load_fixture
>>>>>>> 039468b6

class FakeWikiFile:
    def __init__(self, html):
        self.html = html


class HTMLCleanerTestCase(unittest.TestCase):
    """Tests for HTMLCleaner."""

    def test_remove_inlinemath(self):
        html = load_fixture('article_with_inlinemath.html')
        assert 'MJX-TeXAtom-ORD' in html
        pp = HTMLCleaner()
        wf = FakeWikiFile(html)
        result = pp(wf)
        self.assertEqual(result, (0, []))
        self.assertNotIn('MJX-TeXAtom-ORD', wf.html)

    def test_remove_img_srcset(self):
        html = _load_fixture('article_with_images.html')
        text = 'srcset="//upload.wikimedia.org/'
        assert text in html
        pp = HTMLCleaner()
        wf = FakeWikiFile(html)
        result = pp(wf)
        self.assertEqual(result, (0, []))
        self.assertNotIn(text, wf.html)
<|MERGE_RESOLUTION|>--- conflicted
+++ resolved
@@ -21,13 +21,9 @@
 import unittest
 import os
 
-<<<<<<< HEAD
 from src.preprocessing.preprocessors import HTMLCleaner
+from .utils import load_fixture
 
-=======
-from src.preproceso.preprocesadores import HTMLCleaner
-from .utils import load_fixture
->>>>>>> 039468b6
 
 class FakeWikiFile:
     def __init__(self, html):
