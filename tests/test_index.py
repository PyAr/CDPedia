--- conflicted
+++ resolved
@@ -33,11 +33,7 @@
 
 def to_idx_data(titles):
     """Generate a list of data prepared for create index."""
-<<<<<<< HEAD
-    return [(tokenize(ttl), 0, function(ttl), set()) for ttl in titles]
-=======
-    return [(tokenize(ttl), 0, get_ie(ttl)) for ttl in titles]
->>>>>>> 14e0268f
+    return [(tokenize(ttl), 0, get_ie(ttl), set()) for ttl in titles]
 
 
 @pytest.fixture(params=[easy_index.Index, sqlite_index.Index])
