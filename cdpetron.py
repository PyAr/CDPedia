#!/usr/bin/env python

# Copyright 2014-2020 CDPedistas (see AUTHORS.txt)
#
# This program is free software: you can redistribute it and/or modify it
# under the terms of the GNU General Public License version 3, as published
# by the Free Software Foundation.
#
# This program is distributed in the hope that it will be useful, but
# WITHOUT ANY WARRANTY; without even the implied warranties of
# MERCHANTABILITY, SATISFACTORY QUALITY, or FITNESS FOR A PARTICULAR
# PURPOSE.  See the GNU General Public License for more details.
#
# You should have received a copy of the GNU General Public License along
# with this program.  If not, see <http://www.gnu.org/licenses/>.
#
# For further info, check  https://github.com/PyAr/CDPedia/

from __future__ import print_function

import StringIO
import argparse
import datetime
import gzip
import itertools
import logging
import os
import shutil
import sys
import urllib2
from logging.handlers import RotatingFileHandler

import yaml

# some constants to download the articles list we need to scrap
URL_LIST = (
    "http://dumps.wikimedia.org/%(language)swiki/latest/"
    "%(language)swiki-latest-all-titles-in-ns0.gz"
)
ART_ALL = "all_articles.txt"
DATE_FILENAME = "start_date.txt"
NAMESPACES = "namespace_prefixes.txt"

# base url
WIKI_BASE = 'http://%(language)s.wikipedia.org'

# some limits when running in test mode
TEST_LIMIT_NAMESPACE = 50
TEST_LIMIT_SCRAP = 1000

# files/dirs to not remove if we want to keep the processed info during cleaning
KEEP_PROCESSED = [
    'preprocesado.txt',
    'preprocesado',
    'titles.txt',
    'page_scores_accum.txt',
    'page_scores_final.txt',
    'redirects.txt',
]


class Location(object):
    """Holder for the different working locations, presenting an enum-like interface.

    It also ensures that each dir is properly prefixed with selected language, and that it exists.
    """

    # the directory (inside the one specified by the user) that actually
    # holds the articles, images and resources
    ARTICLES = "articles"
    IMAGES = "images"
    RESOURCES = 'resources'

    def __init__(self, dumpdir, branchdir, language):
        self.dumpbase = os.path.abspath(dumpdir)
        self.branchdir = os.path.abspath(branchdir)

        self.langdir = os.path.join(self.dumpbase, language)
        self.articles = os.path.join(self.langdir, self.ARTICLES)
        self.resources = os.path.join(self.langdir, self.RESOURCES)
        self.images = os.path.join(self.dumpbase, self.IMAGES)  # language agnostic

        # (maybe) create all the above directories (except branchdir); note they are ordered!
        to_create = [
            self.dumpbase,
            self.langdir,
            self.articles,
            self.resources,
            self.images,
        ]
        for item in to_create:
            if not os.path.exists(item):
                os.mkdir(item)


class CustomRotatingFH(RotatingFileHandler):
    """Rotating handler that starts a new file for every run."""

    def __init__(self, *args, **kwargs):
        RotatingFileHandler.__init__(self, *args, **kwargs)
        self.doRollover()


# set up logging
logger = logging.getLogger()
handler = logging.StreamHandler()
logger.addHandler(handler)
formatter = logging.Formatter("%(asctime)s  %(name)-20s %(levelname)-8s %(message)s")
handler.setFormatter(formatter)
logger.setLevel(logging.DEBUG)
handler = CustomRotatingFH("cdpetron.log")
handler.setFormatter(formatter)
logger.addHandler(handler)
logger = logging.getLogger("cdpetron")


def get_lists(language, lang_config, test):
    """Get the list of wikipedia articles."""
    # save the creation date everytime we start listing everything; this is the moment that
    # reflects better "when the wikipedia was created"
    gendate = save_creation_date()

    all_articles = os.path.join(location.langdir, ART_ALL)
    fh_artall = open(all_articles, "wb")

    url = URL_LIST % dict(language=language)
    logger.info("Getting list file: %r", url)
    u = urllib2.urlopen(url)
    logger.debug("Got headers: %s", u.headers.items())
    fh = StringIO.StringIO(u.read())
    gz = gzip.GzipFile(fileobj=fh)

    # walk through lines, easier to count and assure all lines are proper
    # saved into final file, mainly because of last line separator
    q = 0
    for line in gz:
        fh_artall.write(line.strip() + "\n")
        q += 1
    tot = q
    gz.close()
    logger.info("Downloaded %d general articles", q)

    if test:
        test = TEST_LIMIT_NAMESPACE
    logger.info("Getting the articles from namespaces (with limit=%s)", test)
    q = 0
    prefixes = set()
    for article in list_articles_by_namespaces.get_articles(language, test):
        q += 1
        fh_artall.write(article.encode('utf8') + "\n")
        prefixes.add(article.split(":", 1)[0])
    tot += q
    logger.info("Got %d namespace articles", q)

    # save the namespace prefixes
    _path = os.path.join(location.resources, NAMESPACES)
    with open(_path, 'wb') as fh:
        for prefix in sorted(prefixes):
            fh.write(prefix.encode("utf8") + "\n")

    q = 0
    for page in lang_config['include']:
        q += 1
        fh_artall.write(page.encode('utf8') + "\n")
    tot += q
    logger.info("Have %d articles to mandatorily include", q)

    fh_artall.close()
    logger.info("Total of articles: %d", tot)

    return gendate


def save_creation_date():
    """Save the creation date of the CDPedia."""
    generation_date = datetime.date.today().strftime("%Y%m%d")
    _path = os.path.join(location.resources, DATE_FILENAME)
    with open(_path, 'wb') as f:
        f.write(generation_date + "\n")
    logger.info("Date of generation saved: %s", generation_date)
    return generation_date


def load_creation_date():
    """Load the creation date of the CDPedia.

    Having this in disk means that the lists were generated. Returns None if can't read it.
    """
    _path = os.path.join(location.resources, DATE_FILENAME)
    try:
        with open(_path, 'rb') as fh:
            generation_date = fh.read().strip()
    except IOError:
        return
    logger.info("Date of generation loaded: %s", generation_date)
    return generation_date


def _call_scrapper(language, articles_file, test=False):
    """Prepare the command and run scraper.py."""
    logger.info("Let's scrap (with limit=%s)", test)
    namespaces_path = os.path.join(location.resources, NAMESPACES)
    cmd = "python %s/utilities/scraper.py %s %s %s %s" % (
        location.branchdir, articles_file, language, location.articles, namespaces_path)
    if test:
        cmd += " " + str(TEST_LIMIT_SCRAP)
    res = os.system(cmd)
    if res != 0:
        logger.error("Bad result code from scrapping: %r", res)
        logger.error("Quitting, no point in continue")
        exit()


def scrap_pages(language, test):
    """Get the pages from wikipedia."""
    all_articles = os.path.join(location.langdir, ART_ALL)
    _call_scrapper(language, all_articles, test)

    logger.info("Checking scraped size")
    total = os.stat(location.articles).st_size
    for dirpath, dirnames, filenames in os.walk(location.articles):
        for name in itertools.chain(dirnames, filenames):
            size = os.stat(os.path.join(dirpath, name)).st_size

            # consider that the file occupies whole 512 blocks
            blocks, tail = divmod(size, 512)
            if tail:
                blocks += 1
            total += blocks * 512
    logger.info("Total size of scraped articles: %d MB", total // 1024 ** 2)


def scrap_extra_pages(language, extra_pages):
    """Scrap extra pages defined in a text file."""
    extra_pages_file = os.path.join(location.branchdir, extra_pages)
    _call_scrapper(language, extra_pages_file)


def scrap_portals(language, lang_config):
    """Get the portal index and scrap it."""
    # get the portal url, get out if don't have it
    portal_index_url = lang_config.get('portal_index')
    if portal_index_url is None:
        logger.info("Not scrapping portals, url not configured.")
        return

    logger.info("Downloading portal index from %r", portal_index_url)
    u = urllib2.urlopen(portal_index_url)
    html = u.read()
    logger.info("Scrapping portals page of lenght %d", len(html))
    items = portals.parse(language, html)
    logger.info("Generating portals html with %d items", len(items))
    new_html = portals.generate(items)

    # save it
    with open(os.path.join(location.resources, "portals.html"), 'wb') as fh:
        fh.write(new_html)
    logger.info("Portal scrapping done")


def clean(keep_processed):
    """Clean and setup the temp directory."""
    # let's create a temp directory for the generation with a symlink to
    # images (clean it first if already there). Note that 'temp' and
    # 'images' are hardcoded here, as this is what expects
    # the generation part)
    temp_dir = os.path.join(location.branchdir, "temp")
    if not os.path.exists(temp_dir):
        # start it fresh
        logger.info("Temp dir setup fresh: %r", temp_dir)
        os.mkdir(temp_dir)
        os.symlink(location.images, os.path.join(temp_dir, "images"))
        return

    # remove (maybe) all stuff inside
    logger.info("Recursive deletion of old temp dir: %r (keep_processed=%s)",
                temp_dir, keep_processed)
    for item in os.listdir(temp_dir):
        if keep_processed and item in KEEP_PROCESSED:
            continue
        if item == 'images':
            continue
        path = os.path.join(temp_dir, item)
        if os.path.isdir(path):
            shutil.rmtree(path)
        else:
            os.remove(path)


def main(language, lang_config, imag_config,
         nolists, noscrap, noclean, image_type, test, extra_pages):
    """Main entry point."""
    logger.info("Branch directory: %r", location.branchdir)
    logger.info("Dump directory: %r", location.dumpbase)
    logger.info("Generating for language: %r", language)
    logger.info("Language config: %r", lang_config)
    logger.info("Options: nolists=%s noscrap=%s noclean=%s test=%s",
                nolists, noscrap, noclean, test)

    if nolists:
        gendate = load_creation_date()
        if gendate is None:
            logger.error("No article list available. Run at least once without --no-lists")
            return
    else:
        gendate = get_lists(language, lang_config, test)

    if not noscrap:
        scrap_portals(language, lang_config)
        scrap_pages(language, test)

    if extra_pages:
        scrap_extra_pages(language, extra_pages)

    if test and not image_type:
        image_type = ['beta']
    if image_type is None:
<<<<<<< HEAD
        # new articles! do a full clean before, including the "processed" files
        keep_processed = False if not noscrap else True
        clean(branch_dir, dump_imags_dir, keep_processed=keep_processed)
        image_type = 'tarbig'
        logger.info("Generating image for type: %r", image_type)
        generate.main(language, dump_lang_dir, image_type, lang_config, gendate, verbose=test)
    else:
        for image in image_type:
            logger.info("Generating image for type %r only", image)
            if not noclean:
                # keep previous processed if not new scrapped articles and not testing
                keep_processed = noscrap and not test
                clean(branch_dir, dump_imags_dir, keep_processed=keep_processed)
            generate.main(language, dump_lang_dir, image, lang_config, gendate, verbose=test)

    save_creation_date(gendate)
=======
        if not noscrap:
            # new articles! do a full clean before, including the "processed" files
            clean(keep_processed=False)
        for image_type in imag_config:
            logger.info("Generating image for type: %r", image_type)
            clean(keep_processed=True)
            generate.main(
                language, location.langdir, location.branchdir, image_type,
                lang_config, gendate, verbose=test)
    else:
        logger.info("Generating image for type %r only", image_type)
        if not noclean:
            # keep previous processed if not new scrapped articles and not testing
            keep_processed = noscrap and not test
            clean(keep_processed=keep_processed)
        generate.main(
            language, location.langdir, location.branchdir, image_type,
            lang_config, gendate, verbose=test)
>>>>>>> 04d0bcab


if __name__ == "__main__":
    parser = argparse.ArgumentParser(description="Generate CDPedia images")
    parser.add_argument("--no-lists", action='store_true',
                        help="Don't list all the articles from server")
    parser.add_argument("--no-scrap", action='store_true',
                        help="Don't scrap all the articles from server")
    parser.add_argument("--no-clean", action='store_true',
                        help="Don't clean the temp dir, useful to resume the "
                             "generation of an image; need to be paired with "
                             "'--image-type' option")
    parser.add_argument("--test-mode", action='store_true',
                        help="Work on a few pages only "
                        "(1000 default pages)")
    parser.add_argument("-p", "--page-limit",
                        help="Change default limit pages in test mode")
    parser.add_argument("--image-type", nargs='*',
                        help="'--image-type <option(s)>' select the standar options "
                             "to build CDPedia, "
                             "e.g. '--image-type cd dvd9...' or just an image. "
                             "'tarbig' default if not set '--image-type'")
    parser.add_argument("-l", "--image-list", action="store_true",
                        help="Show images available in the selected language")
    parser.add_argument("branch_dir",
                        help="The project branch to use.")
    parser.add_argument("dump_dir",
                        help="A directory to store all articles and images.")
    parser.add_argument("language",
                        help="The two-letters language name.")
    parser.add_argument("--extra-pages",
                        help="file with extra pages to be included in the image.")
    args = parser.parse_args()

    if args.no_clean and not args.image_type:
        logger.error("--no-clean option is only usable when --image-type was indicated")
        exit()

    location = Location(args.dump_dir, args.branch_dir, args.language)

<<<<<<< HEAD
=======
    # get the language config
    _config_fname = os.path.join(location.branchdir, 'languages.yaml')
    with open(_config_fname) as fh:
        _config = yaml.safe_load(fh)
        try:
            lang_config = _config[args.language]
        except KeyError:
            logger.error("there's no %r in language config file %r", args.language, _config_fname)
            exit()
    logger.info("Opened succesfully language config file %r", _config_fname)

>>>>>>> 04d0bcab
    # get the image type config
    _config_fname = os.path.join(location.branchdir, 'imagtypes.yaml')
    with open(_config_fname) as fh:
        _config = yaml.safe_load(fh)
        try:
            imag_config = _config[args.language]
        except KeyError:
            logger.error("there's no %r in image type config file %r",
                         args.language, _config_fname)
            exit()
    if args.image_list:
        print('{:10}{:10}{:10}'.format('Image', 'Format', 'Max. pages'))
        print('=' * 30)
        for data in sorted(imag_config):
            print('{:10}{:10}{:10}'.format(data, imag_config[data]['type'],
                  imag_config[data]['page_limit']))
        exit()
    logger.info("Opened succesfully image type config file %r", _config_fname)
    if args.image_type:
        for image in args.image_type:
            if image not in imag_config:
                logger.error("there's no %r image in the image type config",
                             image)
                exit()

    # get the language config
    _config_fname = os.path.join(branch_dir, 'languages.yaml')
    with open(_config_fname) as fh:
        _config = yaml.safe_load(fh)
        try:
            lang_config = _config[args.language]
        except KeyError:
            logger.error("there's no %r in language config file %r",
                         args.language, _config_fname)
            exit()
    logger.info("Opened succesfully language config file %r", _config_fname)

    # branch dir must exist
    if not os.path.exists(location.branchdir):
        logger.error("The branch dir doesn't exist!")
        exit()

    # fix sys path to branch dir and import the rest of stuff from there
    sys.path.insert(1, location.branchdir)
    sys.path.insert(1, os.path.join(location.branchdir, "utilities"))
    from src import list_articles_by_namespaces, generate
    from src.scrapping import portals

<<<<<<< HEAD
    # dump dir may not exist, let's just create if it doesn't
    if not os.path.exists(dump_dir):
        os.mkdir(dump_dir)

    # change page limit in test mode
    if args.page_limit:
        TEST_LIMIT_SCRAP = args.page_limit

    main(branch_dir, dump_dir, args.language, lang_config, imag_config,
         nolists=args.no_lists, noscrap=args.no_scrap,
         noclean=args.no_clean, image_type=args.image_type, test=args.test_mode,
         extra_pages=args.extra_pages)
=======
    main(
        args.language, lang_config, imag_config, nolists=args.no_lists, noscrap=args.no_scrap,
        noclean=args.no_clean, image_type=args.image_type, test=args.test_mode,
        extra_pages=args.extra_pages)
>>>>>>> 04d0bcab
<|MERGE_RESOLUTION|>--- conflicted
+++ resolved
@@ -315,43 +315,24 @@
     if test and not image_type:
         image_type = ['beta']
     if image_type is None:
-<<<<<<< HEAD
         # new articles! do a full clean before, including the "processed" files
         keep_processed = False if not noscrap else True
-        clean(branch_dir, dump_imags_dir, keep_processed=keep_processed)
         image_type = 'tarbig'
         logger.info("Generating image for type: %r", image_type)
-        generate.main(language, dump_lang_dir, image_type, lang_config, gendate, verbose=test)
+        clean(keep_processed=keep_processed)
+        generate.main(
+            language, location.langdir, location.branchdir, image_type,
+            lang_config, gendate, verbose=test)
     else:
         for image in image_type:
             logger.info("Generating image for type %r only", image)
             if not noclean:
                 # keep previous processed if not new scrapped articles and not testing
                 keep_processed = noscrap and not test
-                clean(branch_dir, dump_imags_dir, keep_processed=keep_processed)
-            generate.main(language, dump_lang_dir, image, lang_config, gendate, verbose=test)
-
-    save_creation_date(gendate)
-=======
-        if not noscrap:
-            # new articles! do a full clean before, including the "processed" files
-            clean(keep_processed=False)
-        for image_type in imag_config:
-            logger.info("Generating image for type: %r", image_type)
-            clean(keep_processed=True)
+                clean(keep_processed=keep_processed)
             generate.main(
-                language, location.langdir, location.branchdir, image_type,
+                language, location.langdir, location.branchdir, image,
                 lang_config, gendate, verbose=test)
-    else:
-        logger.info("Generating image for type %r only", image_type)
-        if not noclean:
-            # keep previous processed if not new scrapped articles and not testing
-            keep_processed = noscrap and not test
-            clean(keep_processed=keep_processed)
-        generate.main(
-            language, location.langdir, location.branchdir, image_type,
-            lang_config, gendate, verbose=test)
->>>>>>> 04d0bcab
 
 
 if __name__ == "__main__":
@@ -392,20 +373,6 @@
 
     location = Location(args.dump_dir, args.branch_dir, args.language)
 
-<<<<<<< HEAD
-=======
-    # get the language config
-    _config_fname = os.path.join(location.branchdir, 'languages.yaml')
-    with open(_config_fname) as fh:
-        _config = yaml.safe_load(fh)
-        try:
-            lang_config = _config[args.language]
-        except KeyError:
-            logger.error("there's no %r in language config file %r", args.language, _config_fname)
-            exit()
-    logger.info("Opened succesfully language config file %r", _config_fname)
-
->>>>>>> 04d0bcab
     # get the image type config
     _config_fname = os.path.join(location.branchdir, 'imagtypes.yaml')
     with open(_config_fname) as fh:
@@ -431,15 +398,14 @@
                              image)
                 exit()
 
-    # get the language config
-    _config_fname = os.path.join(branch_dir, 'languages.yaml')
+        # get the language config
+    _config_fname = os.path.join(location.branchdir, 'languages.yaml')
     with open(_config_fname) as fh:
         _config = yaml.safe_load(fh)
         try:
             lang_config = _config[args.language]
         except KeyError:
-            logger.error("there's no %r in language config file %r",
-                         args.language, _config_fname)
+            logger.error("there's no %r in language config file %r", args.language, _config_fname)
             exit()
     logger.info("Opened succesfully language config file %r", _config_fname)
 
@@ -454,22 +420,11 @@
     from src import list_articles_by_namespaces, generate
     from src.scrapping import portals
 
-<<<<<<< HEAD
-    # dump dir may not exist, let's just create if it doesn't
-    if not os.path.exists(dump_dir):
-        os.mkdir(dump_dir)
-
     # change page limit in test mode
     if args.page_limit:
         TEST_LIMIT_SCRAP = args.page_limit
 
-    main(branch_dir, dump_dir, args.language, lang_config, imag_config,
-         nolists=args.no_lists, noscrap=args.no_scrap,
-         noclean=args.no_clean, image_type=args.image_type, test=args.test_mode,
-         extra_pages=args.extra_pages)
-=======
     main(
         args.language, lang_config, imag_config, nolists=args.no_lists, noscrap=args.no_scrap,
         noclean=args.no_clean, image_type=args.image_type, test=args.test_mode,
-        extra_pages=args.extra_pages)
->>>>>>> 04d0bcab
+        extra_pages=args.extra_pages)