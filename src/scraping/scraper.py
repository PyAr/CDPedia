# -*- coding: utf-8 -*-

# Copyright 2010-2020 CDPedistas (see AUTHORS.txt)
#
# This program is free software: you can redistribute it and/or modify it
# under the terms of the GNU General Public License version 3, as published
# by the Free Software Foundation.
#
# This program is distributed in the hope that it will be useful, but
# WITHOUT ANY WARRANTY; without even the implied warranties of
# MERCHANTABILITY, SATISFACTORY QUALITY, or FITNESS FOR A PARTICULAR
# PURPOSE.  See the GNU General Public License for more details.
#
# You should have received a copy of the GNU General Public License along
# with this program.  If not, see <http://www.gnu.org/licenses/>.
#
# For further info, check  http://code.google.com/p/cdpedia/

"""Download the whole wikipedia."""

import io
import codecs
import collections
import datetime
import functools
import gzip
import json
import logging
import os
import re
import tempfile
import threading
import time
import urllib.error
import urllib.parse
import urllib.request

import config
from src import utiles
from src.armado import to3dirs

logger = logging.getLogger(__name__)

WIKI = 'http://%(lang)s.wikipedia.org/'

HISTORY_BASE = (
    'http://%(lang)s.wikipedia.org/w/api.php?action=query&prop=revisions'
    '&format=json&rvprop=ids|timestamp|user|userid'
    '&rvlimit=%(limit)d&titles=%(title)s'
)
REVISION_URL = (
    'http://%(lang)s.wikipedia.org/w/index.php?'
    'title=%(title)s&oldid=%(revno)s'
)

REQUEST_HEADERS = {
    'Accept-encoding': 'gzip',
    'User-Agent': "Mozilla/5.0 (X11; Ubuntu; Linux x86_64; rv:77.0) Gecko/20100101 Firefox/77.0",
}

DataURLs = collections.namedtuple("DataURLs", "url temp_dir disk_name, basename")


class ScraperError(Exception):
    """Base class for all scraper errors."""
    def __init__(self, msg, *msg_args):
        super().__init__(msg)
        self.msg_args = msg_args


class PageHaveNoRevisionsError(ScraperError):
    """Error to indicate that a page has no history revisions."""


class FetchingError(ScraperError):
    """Error while fetching a web page."""


class BadHTMLError(ScraperError):
    """Error in the HTML format."""


class URLAlizer(object):
    def __init__(self, listado_nombres, dest_dir, language, test_limit):
        self.language = language
        self.dest_dir = dest_dir
        self.temp_dir = dest_dir + ".tmp"
        if not os.path.exists(self.temp_dir):
            os.makedirs(self.temp_dir)
        self.fh = codecs.open(listado_nombres, 'r', encoding='utf-8')
        self.test_limit = test_limit

    def __next__(self):
        while True:
            if self.test_limit is not None:
                self.test_limit -= 1
                if self.test_limit <= 0:
                    raise StopIteration
            line = self.fh.readline().strip()
            if line == "":
                raise StopIteration
            if line == "page_title":
                continue
            basename = line.strip()
            three_dirs, filename = to3dirs.get_path_file(basename)
            path = os.path.join(self.dest_dir, three_dirs)
            disk_name = os.path.join(path, filename)
            if not os.path.exists(disk_name.encode('utf-8')):
                if not os.path.exists(path.encode('utf-8')):
                    os.makedirs(path.encode('utf-8'))

                quoted_url = urllib.parse.quote(basename)
                # Skip wikipedia automatic redirect
                wiki = WIKI % dict(lang=self.language)
                url = wiki + "w/index.php?title=%s&redirect=no" % (quoted_url,)
                data = DataURLs(url=url, temp_dir=self.temp_dir,
                                disk_name=disk_name, basename=basename)
                return data

    def __iter__(self):
        return self


def fetch_html(url):
    """Fetch an url following redirects and retrying on some errors.

    It considers HTTP 404 the only one error to not retry. Note that it also retries on non-HTTP
    errors (for example, after getting information on a 200 response, but failing to uncompress
    it properly).
    """
    # seconds to sleep before each retrial (starting from the end)
    retries = [5, 1, .3]
    while True:
        try:
            req = urllib.request.Request(url, headers=REQUEST_HEADERS)
            resp = urllib.request.urlopen(req, timeout=60)
            compressedstream = io.BytesIO(resp.read())
            gzipper = gzip.GzipFile(fileobj=compressedstream)
            html = gzipper.read().decode('utf-8')
            return html

        except Exception as err:
            if isinstance(err, urllib.error.HTTPError) and err.code == 404:
                raise FetchingError("Failed with HTTPError 404 on url %r", url)
            if not retries:
                raise FetchingError("Giving up retries after %r on url %r", err, url)
            time.sleep(retries.pop())


class WikipediaArticleHistoryItem(object):
    def __init__(self, user_registered, page_rev_id, date):
        self.user_registered = user_registered
        self.page_rev_id = page_rev_id
        self.date = date

    @classmethod
    def FromJSON(cls, jsonitem):
        user_registered = jsonitem.get('userid', 0) != 0
        page_rev_id = str(jsonitem['revid'])
        tstamp = jsonitem['timestamp']
        date = datetime.datetime.strptime(tstamp, "%Y-%m-%dT%H:%M:%SZ")
        return cls(user_registered, page_rev_id, date)

    def __str__(self):
        return '<rev: regist %s id %r %r>' % (self.user_registered,
                                              self.page_rev_id, self.date)


class WikipediaArticle(object):
    """Represent a wikipedia page.

    It should know how to retrive the asociated history page and any revision.
    """
    HISTORY_CLASS = WikipediaArticleHistoryItem

    def __init__(self, language, url, basename):
        self.language = language
        self.url = url
        self.basename = basename
        self.quoted_basename = urllib.parse.quote(basename).replace(' ', '_')
        self._history = None
        self.history_size = 6

    def __str__(self):
        return '<wp: %s>' % self.basename

    @property
    def history_url(self):
        url = HISTORY_BASE % dict(lang=self.language, limit=self.history_size,
                                  title=self.quoted_basename)
        return url

    def get_revision_url(self, revision=None):
        """
        Return the revision url when revision is provided, elsewhere the basic
        url for the page
        """
        if revision is None:
            return self.url
        url = REVISION_URL % dict(lang=self.language, title=self.quoted_basename, revno=revision)
        return url

    def get_history(self, size=6):
        if self._history is None or size != self.history_size:
            self.history_size = size
            self._history = fetch_html(self.history_url)
        return self._history

    def iter_history_json(self, json_rev_history):
        pages = json_rev_history['query'].get('pages')
        if pages is None:
            raise PageHaveNoRevisionsError("Page without history")

        assert len(pages) == 1
        (pageid,) = pages.keys()
        if pageid == '-1':
            # page deleted / moved / whatever but not now..
            raise PageHaveNoRevisionsError("Bad value for pageid")

        revisions = pages[pageid].get("revisions")
        if not revisions:
            # None, or there but empty
            # page deleted / moved / whatever but not now..
            raise PageHaveNoRevisionsError("No revisions found")

        for idx, item in enumerate(revisions):
            yield idx, self.HISTORY_CLASS.FromJSON(item)

    def search_valid_version(self, acceptance_days=7, _show_debug_info=False):
        """Search for a "good-enough" version of the page wanted.

        Where good-enough means:

         * Page version is commited by a registered user (being it
           human or bot).

         * Page version is commited by an unregistered user and stayed
           alive longer than 'acceptance_days'.

        Return None if no version page was found.

        For more info, check issue #124 at:
            http://code.google.com/p/cdpedia/issues/detail?id=124
        """
        self.acceptance_delta = datetime.timedelta(acceptance_days)
        idx, hist = self.iterate_history()
        if idx != 0:
            logger.debug("Possible vandalism (idx=%d) in %r", idx, self.basename)
        return self.get_revision_url(hist.page_rev_id)

    def iterate_history(self):
        prev_date = datetime.datetime.now()

        for history_size in [6, 100]:
            history = self.get_history(size=history_size)
            json_rev_history = json.loads(history)

            for idx, hist in self.iter_history_json(json_rev_history):
                if self.validate_revision(hist, prev_date):
                    return (idx, hist)
                prev_date = hist.date

        return (idx, hist)

    def validate_revision(self, hist_item, prev_date):
        # if the user is registered, it's enough for us! (even if it's a bot)
        if hist_item.user_registered:
            return True
        # if it's not registered, check for how long this version lasted
        if hist_item.date + self.acceptance_delta < prev_date:
            return True
        return False


class CSSLinkExtractor:
    """Extract raw CSS links from HTML source code."""

    def __init__(self):
        # pattern for extracting css links from html
        regex = r"/w/load.php\?.*?only=styles&amp;skin=vector"
        self._findlinks = re.compile(regex).findall

        # lock for writing to same file from different threads
        self._lock = threading.Lock()

    def setup(self, language_dump_dir):
        """Load previous data and set output file handler."""
        # extracted links will be saved in each language's dump directory
        cssdir = os.path.join(language_dump_dir, config.CSS_DIRNAME)
        links_file = os.path.join(cssdir, config.CSS_LINKS_FILENAME)
        # load previously collected links if any
        try:
            self._fh = open(links_file, 'r+t', encoding='utf-8')
            self.links = {line.strip() for line in self._fh}
        except FileNotFoundError:
            self._fh = open(links_file, 'wt', encoding='utf-8')
            self.links = set()

    def collect(self, html):
        """Find all css links in HTML string and save new ones to file."""
        new_links = set(self._findlinks(html)) - self.links
        if new_links:
            self.links.update(new_links)
            # as html head is discarded after this extraction,
            # dump new links as soon as found to avoid data loss
            with self._lock:
                self._fh.write('\n'.join(new_links) + '\n')
                self._fh.flush()

    def close(self):
        """Close output file handler."""
        self._fh.close()


# single instance for collecting css links from different threads
css_link_extractor = CSSLinkExtractor()

regex = (
    r'(<h1 id="firstHeading" class="firstHeading" '
    r'lang=".+">.+</h1>)(.+)\s*<div class="printfooter">')
capture = re.compile(regex, re.MULTILINE | re.DOTALL).search


def get_html(url, basename):
    html = fetch_html(url)

    # ok, downloaded the html, let's check that it complies with some rules
    if "</html>" not in html:
        raise BadHTMLError("Broken HTML after downloading {!r}".format(url))

    found = capture(html)
    if not found:
        # unknown html format
        raise BadHTMLError("HTML file from  {!r} has an unknown format".format(url))
    stripped_html = "\n".join(found.groups())

    # collect css links here as html head is not saved
    css_link_extractor.collect(html)

    return stripped_html


def obtener_link_200_siguientes(html):
    links = re.findall('<a href="([^"]+)[^>]+>200 siguientes</a>', html)
    if links == []:
        return
    return '%s%s' % (WIKI[:-1], links[0])


def reemplazar_links_paginado(html, n):
    ''' Reemplaza lar urls anteriores y siguientes

        En el caso de la primera no encontrará el link 'anterior', no hay problema
        con llamar esta función
    '''

    def reemplazo(m):
        pre, link, post = m.groups()
        idx = '"' if (n == 2 and delta == -1) else '_%d"' % (n + delta)
        return '<a href="/wiki/' + link.replace('_', ' ') + idx + post

    # Reemplazo el link 'siguiente'
    delta = 1
    html = re.sub(r'(<a href="/w/index.php\?title=)(?P<link>[^&]+)[^>]+(>200 siguientes</a>)',
                  reemplazo, html)

    # Reemplazo el link 'anterior'
    delta = -1
    return re.sub(r'(<a href="/w/index.php\?title=)(?P<link>[^&]+)[^>]+(>200 previas</a>)',
                  reemplazo, html)


def get_temp_file(temp_dir):
    return tempfile.NamedTemporaryFile(mode='w+', encoding='utf-8', suffix='.html',
                                       prefix='scrap-', dir=temp_dir, delete=False, )


def save_htmls(data_url):
    """Save the article to a temporary file.

    If it is a category, process pagination and save all pages.
    """
    html = get_html(str(data_url.url), data_url.basename)
    temp_file = get_temp_file(data_url.temp_dir)

    if "Categoría" not in data_url.basename:
        # normal case, not Categories or any paginated stuff
        temp_file.write(html)
        temp_file.close()
        return [(temp_file, data_url.disk_name)]

    # we have categories
    n = 1
    temporales = []
    while True:
        if n == 1:
            temporales.append((temp_file, data_url.disk_name))
        else:
            temporales.append((temp_file, data_url.disk_name + '_%d' % n))

        # encontrar el link tomando url
        prox_url = obtener_link_200_siguientes(html)

        html = reemplazar_links_paginado(html, n)
        temp_file.write(html)
        temp_file.close()

        if not prox_url:
            return temporales

        html = get_html(prox_url.replace('&amp;', '&'), data_url.basename)
        temp_file = get_temp_file(data_url.temp_dir)
        n += 1


def fetch(language, data_url):
    """Fetch a wikipedia page (that can be paginated)."""
    page = WikipediaArticle(language, data_url.url, data_url.basename)
    url = page.search_valid_version()
    data_url = data_url._replace(url=url)

    # save the htmls with the (maybe changed) url and all the data
    temporales = save_htmls(data_url)

    # transform temp data into final files
    for temp_file, disk_name in temporales:
        os.rename(temp_file.name, disk_name.encode("utf-8"))


def main(articles_path, language, dest_dir, test_limit=None, pool_size=20):
    """Main entry point.

    Params:
    - articles_path: the path to the file with the list of articles to download
    - language: the language of the Wikipedia to use (e.g.: 'es')
    - dest_dir: the destination directory to put the downloaded articles (may take tens of GBs)
    - test_limit: a limit to how many articles download (optional, defaults to all)
    - pool_size: how many concurrent downloaders use (optional, defaults to 20)
    """
<<<<<<< HEAD
=======
    # setup css link extractor before scraping
    css_link_extractor.setup(language_dump_dir=os.path.dirname(dest_dir))

>>>>>>> ccc1baa9
    data_urls = URLAlizer(articles_path, dest_dir, language, test_limit)

    func = functools.partial(fetch, language)
    utiles.pooled_exec(func, data_urls, pool_size, known_errors=[ScraperError])

    css_link_extractor.close()<|MERGE_RESOLUTION|>--- conflicted
+++ resolved
@@ -437,12 +437,9 @@
     - test_limit: a limit to how many articles download (optional, defaults to all)
     - pool_size: how many concurrent downloaders use (optional, defaults to 20)
     """
-<<<<<<< HEAD
-=======
     # setup css link extractor before scraping
     css_link_extractor.setup(language_dump_dir=os.path.dirname(dest_dir))
 
->>>>>>> ccc1baa9
     data_urls = URLAlizer(articles_path, dest_dir, language, test_limit)
 
     func = functools.partial(fetch, language)
