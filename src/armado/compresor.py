# -*- coding: utf8 -*-

# Copyright 2008-2020 CDPedistas (see AUTHORS.txt)
#
# This program is free software: you can redistribute it and/or modify it
# under the terms of the GNU General Public License version 3, as published
# by the Free Software Foundation.
#
# This program is distributed in the hope that it will be useful, but
# WITHOUT ANY WARRANTY; without even the implied warranties of
# MERCHANTABILITY, SATISFACTORY QUALITY, or FITNESS FOR A PARTICULAR
# PURPOSE.  See the GNU General Public License for more details.
#
# You should have received a copy of the GNU General Public License along
# with this program.  If not, see <http://www.gnu.org/licenses/>.
#
# For further info, check  https://github.com/PyAr/CDPedia/

"""
Compressor of the raw content (files, images) to the block files.

Format of the block:

    - 4 bytes: header length

    - header: pickle of a dict:
        key -> name of the original file (unicode!)
        value -> if string, it's a redirect, pointing to the real file name
                 otherwise it's a (position, size) tuple

    - all the articles, smashed one after the other (origin 0 is after the header)
"""

<<<<<<< HEAD

import bz2
import os
import struct
import pickle as pickle
from os import path
from bz2 import BZ2File as CompressedFile
from functools import lru_cache
import shutil
=======
from __future__ import division, unicode_literals

import bz2
import cPickle as pickle
import codecs
import logging
import os
import shutil
import struct
from bz2 import BZ2File as CompressedFile
from os import path
>>>>>>> f8b4dc3d

import config
from src import utiles


logger = logging.getLogger(__name__)

# This is the total blocks that are keep open using a LRU cache. This number
# must be less than the maximum number of files open per process.
# The most restricted system appears to be windows with 512 files per proocess.
BLOCKS_CACHE_SIZE = 100


class BloqueManager(object):
    """Base class for the blockfiles handlers; not intended to be used directly.

    It has two very similar children, ArticleManager y ImageManager, which define
    the needing working constants.
    """
    archive_dir = None  # the directory with all the blocks
    archive_extension = ".hdp"  # extension of the blocks handled by this class
    archive_class = None  # class to be used for the blcoks
    items_per_block = 0  # quantity of items per block

    def __init__(self, verbose=False):
        fname = os.path.join(self.archive_dir, 'numbloques.txt')
        with codecs.open(fname, 'rt', encoding='ascii') as fh:
            self.num_bloques = int(fh.read().strip())
        self.verbose = verbose

        # get the language of the blocks, if any
        _lang_fpath = os.path.join(self.archive_dir, 'language.txt')
        if os.path.exists(_lang_fpath):
            with codecs.open(_lang_fpath, 'rt', encoding='utf8') as fh:
                self.language = fh.read().strip()
        else:
            self.language = None

    @classmethod
    def _prep_archive_dir(self, lang=None):
        """Prepare the directory for the archive."""
        # prepare the destination dir
        if os.path.exists(self.archive_dir):
            shutil.rmtree(self.archive_dir)
        os.makedirs(self.archive_dir)

        # save the language of the blocks, if any
        if lang is not None:
            _lang_fpath = os.path.join(self.archive_dir, 'language.txt')
            with codecs.open(_lang_fpath, 'wt', encoding='utf8') as fh:
                fh.write(lang + '\n')

    @classmethod
    def guardarNumBloques(self, cant):
        """Save to disk the quantity of blocks."""
        fname = os.path.join(self.archive_dir, 'numbloques.txt')
        with codecs.open(fname, 'wt', encoding='ascii') as fh:
            fh.write(str(cant) + '\n')

    @lru_cache(BLOCKS_CACHE_SIZE)  # This LRU is shared between inherited managers
    def getBloque(self, nombre):
        """Get the block for a given name."""
        comp = self.archive_class(os.path.join(self.archive_dir, nombre), self.verbose, self)
        logger.debug("block opened from file: %s", nombre)
        return comp

    def get_item(self, fileName):
        """Get the item from inside of a block."""
        bloqNum = utiles.coherent_hash(fileName.encode('utf8')) % self.num_bloques
        bloqName = "%08x%s" % (bloqNum, self.archive_extension)
        logger.debug("block: %s", bloqName)
        comp = self.getBloque(bloqName)
        item = comp.get_item(fileName)
        logger.debug("len item: %s", None if item is None else len(item))
        return item


class Bloque(object):
    """Common functionality for a block."""

    def get_item(self, fileName):
        """Return the item if present, else None."""
        if fileName not in self.header:
            return None

        info = self.header[fileName]
<<<<<<< HEAD
        if self.verbose:
            print("encontrado:", info)
        if isinstance(info, str):
            # info es un link a lo real, hacemos semi-recursivo
            if self.verbose:
                print("redirect!")
=======
        logger.debug("found: %s", info)
        if isinstance(info, basestring):
            # info is a link to the real page, let's go semi-recursive
            logger.debug("redirect!")
>>>>>>> f8b4dc3d
            data = self.manager.get_item(info)
        else:
            (seek, size) = info
            self.fh.seek(4 + self.header_size + seek)
            data = self.fh.read(size)
        return data

    def close(self):
        """Cleanup."""
        if hasattr(self, "fh"):
            logger.debug("closing block: %s", self.fh.name)
            self.fh.close()


class BloqueImagenes(Bloque):
    """A block of images.

    Here the header is compressed with bz2, but the header size and the images are not.
    """
    def __init__(self, fname, verbose=False, manager=None):
        if os.path.exists(fname):
            self.fh = open(fname, "rb")
            self.header_size = struct.unpack("<l", self.fh.read(4))[0]
            header_bytes = self.fh.read(self.header_size)
            self.header = pickle.loads(bz2.decompress(header_bytes))
        else:
            # no need to define self.fh or self.header_size because will never be
            # used, as no item will be found in the empty header
            self.header = {}
        self.verbose = verbose
        self.manager = manager

    @classmethod
    def crear(self, bloqNum, fileNames, verbose=False):
        """Generate the file."""
        logger.debug("Processing block of images %s", bloqNum)

        header = {}

        # Llenamos el header con archivos reales, con la imagen como
        # clave, y la posición/tamaño como valor
        seek = 0
        for fileName in fileNames:
            fullName = os.path.join(config.DIR_IMGSLISTAS, fileName)
            size = os.path.getsize(fullName)
            header[fileName] = (seek, size)
            seek += size

        headerBytes = bz2.compress(pickle.dumps(header))
        logger.debug(
            "  files: %d   total seek: %d   header length: %d",
            len(fileNames), seek, len(headerBytes))

        # open the file to compress
        nomfile = os.path.join(config.DIR_ASSETS, 'images', "%08x.cdi" % bloqNum)
        logger.debug("  saving in %s", nomfile)

        with open(nomfile, "wb") as dst_fh:
            # save the header length and the header itself
            dst_fh.write(struct.pack("<l", len(headerBytes)))
            dst_fh.write(headerBytes)

            # save each of the images
            for fileName in fileNames:
                fullName = os.path.join(config.DIR_IMGSLISTAS, fileName)
                with open(fullName, "rb") as src_fh:
                    dst_fh.write(src_fh.read())


class Comprimido(Bloque):
    """A block of articles.

    Here everything is compressed together.
    """

    def __init__(self, fname, verbose=False, manager=None):
        if os.path.exists(fname):
            self.fh = CompressedFile(fname, "rb")
            self.header_size = struct.unpack("<l", self.fh.read(4))[0]
            header_bytes = self.fh.read(self.header_size)
            self.header = pickle.loads(header_bytes)
        else:
            # no need to define self.fh or self.header_size because will never be
            # used, as no item will be found in the empty header
            self.header = {}
        self.verbose = verbose
        self.manager = manager

    @classmethod
    def crear(self, redirects, bloqNum, top_filenames, verbose=False):
        """Generate the compressed file."""
        logger.debug("Processing block %s", bloqNum)

        header = {}

        # fill the header with real file info, with the page as key, and the position/size as value
        seek = 0
        for dir3, filename in top_filenames:
            fullName = path.join(config.DIR_PAGSLISTAS, dir3, filename)
            size = path.getsize(fullName)
            header[filename] = (seek, size)
            seek += size

        # put also in the header the redirects, being the value the page that is destination of
        # the redirection
        for orig, dest in redirects:
            header[orig] = dest

        headerBytes = pickle.dumps(header)
        logger.debug(
            "  files: %d   total seek: %d   header length: %d",
            len(top_filenames), seek, len(headerBytes))

        # open the compressed file
        nomfile = path.join(config.DIR_BLOQUES, "%08x.cdp" % bloqNum)
        logger.debug("  saving in %s", nomfile)

        with CompressedFile(nomfile, "wb") as dst_fh:
            # save the header length, and the header itself
            dst_fh.write(struct.pack("<l", len(headerBytes)))
            dst_fh.write(headerBytes)

            # save each of the articles
            for dir3, filename in top_filenames:
                fullName = path.join(config.DIR_PAGSLISTAS, dir3, filename)
                with open(fullName, "rb") as src_fh:
                    dst_fh.write(src_fh.read())


class ArticleManager(BloqueManager):
    archive_dir = config.DIR_BLOQUES
    archive_extension = ".cdp"
    archive_class = Comprimido
    items_per_block = config.ARTICLES_PER_BLOCK

    @classmethod
    def generar_bloques(self, lang, verbose):
        self._prep_archive_dir(lang)

        # import this here as it's not needed in production
        from src.preprocessing import preprocess

        # get all the articles, and store them in a dict using its block number, calculated
        # wiht a hash of the name
        top_pages = preprocess.pages_selector.top_pages
        logger.debug("Processing %d articles", len(top_pages))

        numBloques = len(top_pages) // self.items_per_block + 1
        self.guardarNumBloques(numBloques)
        bloques = {}
        all_filenames = set()
        for dir3, filename, _ in top_pages:
            all_filenames.add(filename)
            bloqNum = utiles.coherent_hash(filename.encode('utf8')) % numBloques
            bloques.setdefault(bloqNum, []).append((dir3, filename))
            logger.debug("  files: %s %r %r", bloqNum, dir3, filename)

        # build the redirect dict, also separated by blocks to know where to find them
        redirects = {}
<<<<<<< HEAD
        for linea in open(config.LOG_REDIRECTS, "r", encoding="utf-8"):
=======
        for linea in codecs.open(config.LOG_REDIRECTS, "rt", encoding="utf-8"):
>>>>>>> f8b4dc3d
            orig, dest = linea.strip().split(config.SEPARADOR_COLUMNAS)

            # only keep this redirect if really points to an useful article (discarding any
            # possible 'fragment')
            only_name = dest.split("#")[0]
            if only_name not in all_filenames:
                continue

            # put it in a block
            bloqNum = utiles.coherent_hash(orig.encode('utf8')) % numBloques
            redirects.setdefault(bloqNum, []).append((orig, dest))
            logger.debug("  redirs: %s %r %r", bloqNum, orig, dest)

        # build each of the compressed blocks
        tot_archs = 0
        tot_redirs = 0
        for bloqNum, fileNames in bloques.items():
            tot_archs += len(fileNames)
            redirs_thisblock = redirects.get(bloqNum, [])
            tot_redirs += len(redirs_thisblock)
            Comprimido.crear(redirs_thisblock, bloqNum, fileNames, verbose)

        return (len(bloques), tot_archs, tot_redirs)

    def get_item(self, name):
        article = super(ArticleManager, self).get_item(name)

        # check for unicode before decoding, as we may be here twice in
        # the case of articles that are redirects to others (so, let's avoid
        # double decoding!)
        if article is not None and isinstance(article, bytes):
            article = article.decode("utf-8")
        return article


class ImageManager(BloqueManager):
    archive_dir = os.path.join(config.DIR_ASSETS, 'images')
    archive_extension = ".cdi"
    archive_class = BloqueImagenes
    items_per_block = config.IMAGES_PER_BLOCK

    @classmethod
    def generar_bloques(self, verbose):
        self._prep_archive_dir()

        # get all the images, and store them in a dict using its block number, calculated
        # wiht a hash of the name
        fileNames = []
        for dirname, subdirs, files in os.walk(config.DIR_IMGSLISTAS):
            for f in files:
                name = os.path.join(dirname, f)[len(config.DIR_IMGSLISTAS) + 1:]
                fileNames.append(name)
        logger.debug("Processing %d images", len(fileNames))

        numBloques = len(fileNames) // self.items_per_block + 1
        self.guardarNumBloques(numBloques)
        bloques = {}
        for fileName in fileNames:
            bloqNum = utiles.coherent_hash(fileName.encode('utf8')) % numBloques
            bloques.setdefault(bloqNum, []).append(fileName)
            logger.debug("  files:", bloqNum, repr(fileName))

        tot = 0
        for bloqNum, fileNames in bloques.items():
            tot += len(fileNames)
            BloqueImagenes.crear(bloqNum, fileNames, verbose)

        return (len(bloques), tot)<|MERGE_RESOLUTION|>--- conflicted
+++ resolved
@@ -31,29 +31,15 @@
     - all the articles, smashed one after the other (origin 0 is after the header)
 """
 
-<<<<<<< HEAD
-
 import bz2
-import os
-import struct
-import pickle as pickle
-from os import path
-from bz2 import BZ2File as CompressedFile
-from functools import lru_cache
-import shutil
-=======
-from __future__ import division, unicode_literals
-
-import bz2
-import cPickle as pickle
-import codecs
 import logging
 import os
+import pickle
 import shutil
 import struct
 from bz2 import BZ2File as CompressedFile
+from functools import lru_cache
 from os import path
->>>>>>> f8b4dc3d
 
 import config
 from src import utiles
@@ -80,14 +66,14 @@
 
     def __init__(self, verbose=False):
         fname = os.path.join(self.archive_dir, 'numbloques.txt')
-        with codecs.open(fname, 'rt', encoding='ascii') as fh:
+        with open(fname, 'rt', encoding='ascii') as fh:
             self.num_bloques = int(fh.read().strip())
         self.verbose = verbose
 
         # get the language of the blocks, if any
         _lang_fpath = os.path.join(self.archive_dir, 'language.txt')
         if os.path.exists(_lang_fpath):
-            with codecs.open(_lang_fpath, 'rt', encoding='utf8') as fh:
+            with open(_lang_fpath, 'rt', encoding='utf8') as fh:
                 self.language = fh.read().strip()
         else:
             self.language = None
@@ -103,14 +89,14 @@
         # save the language of the blocks, if any
         if lang is not None:
             _lang_fpath = os.path.join(self.archive_dir, 'language.txt')
-            with codecs.open(_lang_fpath, 'wt', encoding='utf8') as fh:
+            with open(_lang_fpath, 'wt', encoding='utf8') as fh:
                 fh.write(lang + '\n')
 
     @classmethod
     def guardarNumBloques(self, cant):
         """Save to disk the quantity of blocks."""
         fname = os.path.join(self.archive_dir, 'numbloques.txt')
-        with codecs.open(fname, 'wt', encoding='ascii') as fh:
+        with open(fname, 'wt', encoding='ascii') as fh:
             fh.write(str(cant) + '\n')
 
     @lru_cache(BLOCKS_CACHE_SIZE)  # This LRU is shared between inherited managers
@@ -140,19 +126,10 @@
             return None
 
         info = self.header[fileName]
-<<<<<<< HEAD
-        if self.verbose:
-            print("encontrado:", info)
+        logger.debug("found: %s", info)
         if isinstance(info, str):
-            # info es un link a lo real, hacemos semi-recursivo
-            if self.verbose:
-                print("redirect!")
-=======
-        logger.debug("found: %s", info)
-        if isinstance(info, basestring):
             # info is a link to the real page, let's go semi-recursive
             logger.debug("redirect!")
->>>>>>> f8b4dc3d
             data = self.manager.get_item(info)
         else:
             (seek, size) = info
@@ -312,11 +289,7 @@
 
         # build the redirect dict, also separated by blocks to know where to find them
         redirects = {}
-<<<<<<< HEAD
-        for linea in open(config.LOG_REDIRECTS, "r", encoding="utf-8"):
-=======
-        for linea in codecs.open(config.LOG_REDIRECTS, "rt", encoding="utf-8"):
->>>>>>> f8b4dc3d
+        for linea in open(config.LOG_REDIRECTS, "rt", encoding="utf-8"):
             orig, dest = linea.strip().split(config.SEPARADOR_COLUMNAS)
 
             # only keep this redirect if really points to an useful article (discarding any
