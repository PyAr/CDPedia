--- conflicted
+++ resolved
@@ -114,11 +114,7 @@
 logger = logging.getLogger("cdpetron")
 
 
-<<<<<<< HEAD
-def get_lists(branch_dir, language, lang_config, test):
-=======
 def get_lists(language, lang_config, test):
->>>>>>> a3bb6d5b
     """Get the list of wikipedia articles."""
     # save the creation date everytime we start listing everything; this is the moment that
     # reflects better "when the wikipedia was created"
@@ -178,11 +174,7 @@
 def save_creation_date():
     """Save the creation date of the CDPedia."""
     generation_date = datetime.date.today().strftime("%Y%m%d")
-<<<<<<< HEAD
-    _path = os.path.join(DUMP_RESOURCES, DATE_FILENAME)
-=======
     _path = os.path.join(location.resources, DATE_FILENAME)
->>>>>>> a3bb6d5b
     with open(_path, 'wb') as f:
         f.write(generation_date + "\n")
     logger.info("Date of generation saved: %s", generation_date)
@@ -194,11 +186,7 @@
 
     Having this in disk means that the lists were generated. Returns None if can't read it.
     """
-<<<<<<< HEAD
-    _path = os.path.join(DUMP_RESOURCES, DATE_FILENAME)
-=======
     _path = os.path.join(location.resources, DATE_FILENAME)
->>>>>>> a3bb6d5b
     try:
         with open(_path, 'rb') as fh:
             generation_date = fh.read().strip()
@@ -315,29 +303,13 @@
     logger.info("Options: nolists=%s noscrap=%s noclean=%s test=%s",
                 nolists, noscrap, noclean, test)
 
-<<<<<<< HEAD
-    # images are common, but articles are separated by lang
-    dump_imags_dir = dump_dir
-    dump_lang_dir = os.path.join(dump_dir, language)
-
-    logger.info("Assure directory for articles is there: %r", dump_lang_dir)
-    if not os.path.exists(dump_lang_dir):
-        os.mkdir(dump_lang_dir)
-    os.chdir(dump_lang_dir)
-
-=======
->>>>>>> a3bb6d5b
     if nolists:
         gendate = load_creation_date()
         if gendate is None:
             logger.error("No article list available. Run at least once without --no-lists")
             return
     else:
-<<<<<<< HEAD
-        gendate = get_lists(branch_dir, language, lang_config, test)
-=======
         gendate = get_lists(language, lang_config, test)
->>>>>>> a3bb6d5b
 
     if not noscrap:
         scrap_portals(language, lang_config)
@@ -363,15 +335,10 @@
         if not noclean:
             # keep previous processed if not new scrapped articles and not testing
             keep_processed = noscrap and not test
-<<<<<<< HEAD
-            clean(branch_dir, dump_imags_dir, keep_processed=keep_processed)
-        generate.main(language, dump_lang_dir, image_type, lang_config, gendate, verbose=test)
-=======
             clean(keep_processed=keep_processed)
         generate.main(
             language, location.langdir, location.branchdir, image_type,
             lang_config, gendate, verbose=test)
->>>>>>> a3bb6d5b
 
 
 if __name__ == "__main__":
@@ -440,13 +407,8 @@
         exit()
 
     # fix sys path to branch dir and import the rest of stuff from there
-<<<<<<< HEAD
-    sys.path.insert(1, branch_dir)
-    sys.path.insert(1, os.path.join(branch_dir, "utilities"))
-=======
     sys.path.insert(1, location.branchdir)
     sys.path.insert(1, os.path.join(location.branchdir, "utilities"))
->>>>>>> a3bb6d5b
     from src import list_articles_by_namespaces, generate
     from src.scrapping import portals
 
