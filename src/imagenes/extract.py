--- conflicted
+++ resolved
@@ -35,13 +35,9 @@
 
 import bs4
 
-<<<<<<< HEAD
+import config
+from src import utiles
 from src.preprocessing import preprocess
-=======
-import config
->>>>>>> 039468b6
-from src import utiles
-from src.preproceso import preprocesar
 
 IMG_URL_PREFIX = "/images/"
 
@@ -327,12 +323,8 @@
     logger.info("Normal pages: %d pages to process", total)
     done = 0
     tl = utiles.TimingLogger(30, logger.debug)
-<<<<<<< HEAD
+    
     for dir3, fname, _ in preprocessed:
-=======
-
-    for dir3, fname, _ in preprocesados:
->>>>>>> 039468b6
         try:
             pi.parse(dir3, fname)
         except:
