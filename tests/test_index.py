# Copyright 2020 CDPedistas (see AUTHORS.txt)
#
# This program is free software: you can redistribute it and/or modify it
# under the terms of the GNU General Public License version 3, as published
# by the Free Software Foundation.
#
# This program is distributed in the hope that it will be useful, but
# WITHOUT ANY WARRANTY; without even the implied warranties of
# MERCHANTABILITY, SATISFACTORY QUALITY, or FITNESS FOR A PARTICULAR
# PURPOSE.  See the GNU General Public License for more details.
#
# You should have received a copy of the GNU General Public License along
# with this program.  If not, see <http://www.gnu.org/licenses/>.
#
# For further info, check  https://github.com/PyAr/CDPedia/


import pytest

from src.armado import sqlite_index
from src.armado.cdpindex import tokenize
from src.armado.sqlite_index import IndexEntry


def get_ie(title):
    """Creates an index_entry object with default values."""
    return IndexEntry(rtype=IndexEntry.TYPE_ORIG_ARTICLE,
                      title=title.strip(),
                      link=title.strip(),
                      score=0)


def to_idx_data(titles):
    """Generate a list of data prepared for create index."""
    return [[tokenize(ttl), 0, get_ie(ttl), set()] for ttl in titles]


@pytest.fixture()
def create_index(tmpdir):
    """Create an index with given info in a temp dir, load it and return built index."""

    def f(info):
        # Create the index with the parametrized engine
        sqlite_index.Index.create(str(tmpdir), info)

        # Load the index and give it to use
        index = sqlite_index.Index(str(tmpdir))
        return index

    yield f


# --- Test the .items method.


def test_items_nothing(create_index):
    """Nothing in the index."""
    with pytest.raises(ValueError) as _:
        create_index([])


def test_one_item(create_index):
    """Only one item."""
    idx = create_index(to_idx_data(["ala blanca"]))
    values = idx.values()
    # assert DataSet("A") == values
    assert list(values) == [get_ie("ala blanca")]


def test_several_items(create_index):
    """Several items stored."""
    idx = create_index(to_idx_data(["ala blanca", "conejo blanco", "conejo negro"]))
    values = idx.values()
    assert set(values) == {get_ie('ala blanca'), get_ie('conejo blanco'), get_ie('conejo negro')}
    assert set(idx.keys()) == {"ala", "blanca", "blanco", "conejo", "negro"}


# --- Test the .random method.


def test_random_one_item(create_index):
    """Only one item."""
    idx = create_index(to_idx_data(["ala blanca"]))
    value = idx.random()
    assert value == get_ie("ala blanca")


def test_random_several_values(create_index):
    """Several values stored."""
    idx = create_index(to_idx_data(["ala blanca", "conejo blanco", "conejo negro"]))
    value = list([idx.random()])[0]
    assert value in {get_ie('ala blanca'), get_ie('conejo blanco'), get_ie('conejo negro')}

# --- Test the "in" functionality.


def test_infunc_one_item(create_index):
    """Only one item."""
    idx = create_index(to_idx_data(["ala blanca", "conejo blanco", "conejo negro"]))
    assert "ala" in idx
    assert "bote" not in idx

# --- Test the .search method.


def test_search_failed(create_index):
    """Several items stored."""
    idx = create_index(to_idx_data(["ala blanca", "conejo blanco", "conejo negro"]))
    res = list(idx.search(["botero"]))
    assert res == []


def test_search_unicode(create_index):
    """Several items stored."""
    idx = create_index(to_idx_data(["ala blanca", "conejo blanco", "conejo negro"]))
    res1 = list(idx.search(["Alá"]))
    res2 = list(idx.search(["ála"]))
    assert res1 == res2


def test_search(create_index):
    """Several items stored."""
    idx = create_index(to_idx_data(["ala blanca", "conejo blanco", "conejo negro"]))
    res = list(idx.search(["ala"]))
    assert res == [get_ie("ala blanca")]


def test_several_results(create_index):
    """Several results for one key stored."""
    idx = create_index(to_idx_data(["ala blanca", "conejo blanco", "conejo negro"]))
    # items = [a for a in idx.search(["conejo"])]
    res = idx.search(["conejo"])
    assert set(res) == {get_ie('conejo blanco'), get_ie('conejo negro')}


def test_several_keys(create_index):
    """Several item stored."""
    idx = create_index(to_idx_data(["ala blanca", "conejo blanco", "conejo negro"]))
    # items = [a for a in idx.search(["conejo"])]
    res = idx.search(["conejo", "negro"])
    assert set(res) == {get_ie('conejo negro')}


def test_many_results(create_index):
    """Test with many pages of results."""
    data = """\
        blanca ojeda;
        coneja blanca;
        gradaciones entre los colores de blanca;
        conejo blanca;
        caja blanca;
        limpieza de blanca;
        blanca casa;
        es blanca la paloma;
        Blanca gómez;
        recuerdos de blanca;
        blanca
    """.split(';')
    idx = create_index(to_idx_data(data))
    assert len(data) == len([v for v in idx.values()])
    res = list(idx.search(["blanca"]))
    assert len(res) == len(data)


def test_search_prefix(create_index):
    """Match its prefix."""
    idx = create_index(to_idx_data(["ala blanca", "conejo blanco", "conejo negro"]))
    res = idx.search(["blanc"])
    assert set(res) == {get_ie('ala blanca'), get_ie('conejo blanco')}
    res = idx.search(["zz"])
    assert list(res) == []


def test_search_several_values(create_index):
    """Several values stored."""
    data = ["aaa", "abc", "bcd", "abd", "bbd"]
    idx = create_index(to_idx_data(data))
    res = idx.search(["a"])
    assert set(res) == {get_ie("aaa"), get_ie("abc"), get_ie("abd")}
    res = idx.search(["b"])
    assert set(res) == {get_ie("abc"), get_ie("abd"), get_ie("bcd"), get_ie("bbd")}
    res = idx.search(["c"])
    assert set(res) == {get_ie("abc"), get_ie("bcd")}
    res = idx.search(["d"])
    assert set(res) == {get_ie("bcd"), get_ie("abd"), get_ie("bbd")}
    res = idx.search(["o"])
    assert set(res) == set()


def test_search_and(create_index):
    """Check that AND is applied."""
    data = ["aaa", "abc", "bcd", "abd", "bbd"]
    idx = create_index(to_idx_data(data))
    res = idx.search(["a", "b"])
    assert set(res) == {get_ie("abc"), get_ie("abd")}
    res = idx.search(["b", "c"])
    assert set(res) == {get_ie("abc"), get_ie("bcd")}
<<<<<<< HEAD
    res = idx.partial_search(["a", "o"])
    assert set(res) == set()

# --- Test the .search method.


def test_redir(create_index):
    data = to_idx_data(["aaa", "abc", "bcd", "abd", "bbd"])
    data[0][-1] = {("zzz", "xxx")}
    data[1][-1] = {("111",), ("000",)}
    idx = create_index(data)
    res = idx.partial_search(["z"])
    idx_entry = get_ie("aaa")
    idx_entry.rtype = IndexEntry.TYPE_REDIRECT
    idx_entry.subtitle = "zzz xxx"
    assert set(res) == {idx_entry}
=======
    res = idx.search(["a", "o"])
    assert set(res) == set()
>>>>>>> d0f217a7
<|MERGE_RESOLUTION|>--- conflicted
+++ resolved
@@ -195,8 +195,7 @@
     assert set(res) == {get_ie("abc"), get_ie("abd")}
     res = idx.search(["b", "c"])
     assert set(res) == {get_ie("abc"), get_ie("bcd")}
-<<<<<<< HEAD
-    res = idx.partial_search(["a", "o"])
+    res = idx.search(["a", "o"])
     assert set(res) == set()
 
 # --- Test the .search method.
@@ -212,7 +211,3 @@
     idx_entry.rtype = IndexEntry.TYPE_REDIRECT
     idx_entry.subtitle = "zzz xxx"
     assert set(res) == {idx_entry}
-=======
-    res = idx.search(["a", "o"])
-    assert set(res) == set()
->>>>>>> d0f217a7
