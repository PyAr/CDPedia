#!/usr/bin/env python
# -*- coding: utf8 -*-

# Copyright 2006-2020 CDPedistas (see AUTHORS.txt)
#
# This program is free software: you can redistribute it and/or modify it
# under the terms of the GNU General Public License version 3, as published
# by the Free Software Foundation.
#
# This program is distributed in the hope that it will be useful, but
# WITHOUT ANY WARRANTY; without even the implied warranties of
# MERCHANTABILITY, SATISFACTORY QUALITY, or FITNESS FOR A PARTICULAR
# PURPOSE.  See the GNU General Public License for more details.
#
# You should have received a copy of the GNU General Public License along
# with this program.  If not, see <http://www.gnu.org/licenses/>.
#
# For further info, check  https://github.com/PyAr/CDPedia/

"""
Functions to generate page rankings. All of them receive a WikiPage
as argument.

Another function will then handle the algorithm to produce the final
sorting of the pages, taking the subtotals calculated here as reference.

Processors must not touch the result of WikiSite to prevent loss of
control over its value and the consequent undesired appearance of spurious
pages at the end.

Each processor returns two things: the score of the page it processes
and a list of (other_page, score) tuples in case it assigns a score to
other pages. If a processor wants to omit a given page, it must return
None instead of the score.
"""

<<<<<<< HEAD
=======
from __future__ import unicode_literals

>>>>>>> 3d4e2ec9
import base64
import collections
import logging
import os
import re
from urllib.parse import unquote

import bs4

import config

SCORE_VIP = 100000000  # 1e8
SCORE_PEISHRANC = 5000

logger = logging.getLogger(__name__)


class _Processor(object):
    """Generic processor, don't use directly, thoght to be subclassed."""

    def __init__(self):
        self.name = 'Generic processor'
        self.stats = None

    def __call__(self, wikifile):
        """Apply preprocessor to a WikiFile instance.

        Example:
          return (123456, [])
        """
        raise NotImplementedError

    def close(self):
        """Close operations, save stuff if needed.

        Overwrite only if necessary.
        """


class ContentExtractor(_Processor):
    """Extract content from the HTML to be used later."""

    # max length of the text extracted from the article
    _max_length = 230

    def __init__(self):
        super(ContentExtractor, self).__init__()
        self.name = "ContentExtractor"
        self.output = open(config.LOG_TITLES, "at", encoding="utf-8")
        self.stats = collections.Counter()

    def __call__(self, wikifile):
<<<<<<< HEAD
        soup = bs4.BeautifulSoup(wikifile.html, "lxml")

=======
>>>>>>> 3d4e2ec9
        # extract the title
        node = wikifile.soup.find('h1')
        if node is None:
            title = "<no-title>"
            self.stats['title not found'] += 1
        else:
            title = node.text.strip()
            self.stats['title found'] += 1

        # extract the first paragraph
        node = wikifile.soup.find('p')
        if node is None:
            safe_text = ''
            self.stats['text not found'] += 1
        else:
            text = node.text.strip()
            if len(text) > self._max_length:
                text = text[:self._max_length] + "..."
            safe_text = base64.b64encode(text.encode("utf8"))
            self.stats['text found'] += 1

        # dump to disk
        line = config.SEPARADOR_COLUMNAS.join((wikifile.url, title, safe_text))
        self.output.write(line + '\n')
        return (0, [])

    def close(self):
        """Close output."""
        self.output.close()


class VIPDecissor(object):
    """Hold those VIP articles that must be included."""

    def __init__(self):
        self._vip_articles = None

    def _load(self):
        """Load all needed special articles.

        This is done not at __init__ time because some of this are dynamically
        generated files, so doesn't need to happen at import time.
        """
        viparts = self._vip_articles = set()

        # some manually curated pages
        if config.DESTACADOS is not None:
            with open(config.DESTACADOS, 'rt', encoding='utf8') as fh:
                for line in fh:
                    viparts.add(line.strip())

        # must include according to the config
        viparts.update(config.langconf['include'])

        # those portals articles from the front-page portal
        fname = os.path.join(config.DIR_ASSETS, 'dynamic', 'portals.html')
        if os.path.exists(fname):
            re_link = re.compile(r'<a.*?href="/wiki/(.*?)">', re.MULTILINE | re.DOTALL)
            with open(fname, 'rb') as fh:
                mainpage_portals_content = fh.read()
            for link in re_link.findall(mainpage_portals_content):
                viparts.add(unquote(link).decode('utf8'))
        logger.info("Loaded %d VIP articles", len(viparts))

    def __call__(self, article):
        if self._vip_articles is None:
            self._load()
        return article in self._vip_articles


vip_decissor = VIPDecissor()


class VIPArticles(_Processor):
    """A processor for articles that *must* be included."""

    def __init__(self):
        super(VIPArticles, self).__init__()
        self.name = "VIPArticles"
        self.stats = collections.Counter()

    def __call__(self, wikifile):
        if vip_decissor(wikifile.url):
            self.stats['vip'] += 1
            score = SCORE_VIP
        else:
            self.stats['normal'] += 1
            score = 0
        return (score, [])


class OmitRedirects(_Processor):
    """Process and omit redirects from compilation."""

    def __init__(self):
        super(OmitRedirects, self).__init__()
        self.name = "Redirects"
        self.output = open(config.LOG_REDIRECTS, "a", encoding="utf-8")
        self.stats = collections.Counter()

    def __call__(self, wikifile):
<<<<<<< HEAD
        soup = bs4.BeautifulSoup(wikifile.html, "lxml")
        node = soup.find('ul', 'redirectText')
=======
        node = wikifile.soup.find('ul', 'redirectText')
>>>>>>> 3d4e2ec9
        if not node:
            # not a redirect, simple file
            self.stats['simplefile'] += 1
            return (0, [])

        # store the redirect in corresponding file
        self.stats['redirect'] += 1
        url_redirect = node.text
        sep_col = config.SEPARADOR_COLUMNAS
        line = wikifile.url + sep_col + url_redirect + "\n"
        self.output.write(line)

        # if redirect was very important, transmit this feature
        # to destination article
        if vip_decissor(wikifile.url):
            trans = [(url_redirect, SCORE_VIP)]
        else:
            trans = []

        # return None for the redirect itself to be discarded
        return (None, trans)

    def close(self):
        """Close output."""
        self.output.close()


class Peishranc(_Processor):
    """Calculate the peishranc.

    Register how many times a page is referred by the rest of the pages.
    Ignore self-references and duplicates.

    NOTE: In case of any change in this class, please run the test cases from
    the tests directory.
    """

    def __init__(self):
        super(Peishranc, self).__init__()
        self.name = "Peishranc"
        # discard links not starting with this prefix
        self.prefix = '/wiki/'
        self.prefix_length = len(self.prefix)
        self.stats = collections.Counter()

    def __call__(self, wikifile):
        scores = {}
        for a_tag in wikifile.soup.find_all('a', href=True):

            # discard by class
            if any(c in ('image', 'internal') for c in a_tag.get('class', '')):
                continue

            # discard by href start
            href = a_tag.get('href')
            if not href.startswith(self.prefix):
                continue

            # discard prefix and fragment part
            link = href[self.prefix_length:].split('#', 1)[0]

            # decode and unquote
<<<<<<< HEAD
            lnk = unquote(data['href'])
=======
            try:
                link = unquote(link.encode('utf-8')).decode('utf8')  # py3: remove encode/decode
            except UnicodeDecodeError:
                logger.error('unquoting/decoding link failed: %s', repr(link))
                continue
>>>>>>> 3d4e2ec9

            # "/" are not really stored like that in disk, they are replaced
            # by the SLASH word
            link = link.replace("/", "SLASH")

            scores[link] = scores.get(link, 0) + 1

        # remove "self-praise"
        if wikifile.url in scores:
            del scores[wikifile.url]

        # factor score by constant
<<<<<<< HEAD
        for lnk, score in list(scores.items()):
            scores[lnk] = score * SCORE_PEISHRANC
=======
        for link, score in scores.iteritems():
            scores[link] = score * SCORE_PEISHRANC
>>>>>>> 3d4e2ec9

        return (0, list(scores.items()))


class Length(_Processor):
    """Score the page based on its length (html)."""

    def __init__(self):
        super(Length, self).__init__()
        self.name = "Length"

    def __call__(self, wikifile):
        length = wikifile.original_html_length
        return (length, [])


class HTMLCleaner(_Processor):
    """Remove different HTML parts or sections."""

    # if the first column found in a link, replace it by its text (keeping stats
    # using the second column)
    unwrap_links = [
        ('redlink', 'redlink'),
        ('action=edit', 'editlinks'),
        ('Especial:Categor', 'category'),
    ]

    def __init__(self):
        super(HTMLCleaner, self).__init__()
        self.name = "HTMLCleaner"
        self.stats = collections.Counter()

    def __call__(self, wikifile):
<<<<<<< HEAD
        soup = bs4.BeautifulSoup(wikifile.html, features='html.parser')

=======
>>>>>>> 3d4e2ec9
        # remove text and links of 'not last version'
        tag = wikifile.soup.find('div', id='contentSub')
        if tag is not None:
            tag.clear()
            self.stats['notlastversion'] += 1

        # remove edit section
        sections = wikifile.soup.find_all('span', class_="mw-editsection")
        self.stats['edit_sections'] += len(sections)
        for tag in sections:
            tag.clear()

        # remove ambox (reference needed) section
        sections = wikifile.soup.find_all('table', class_="ambox")
        self.stats['ambox'] += len(sections)
        for tag in sections:
            tag.clear()

        # remove inline math
        sections = wikifile.soup.find_all('span', class_="mwe-math-mathml-inline")
        self.stats['inline_math'] += len(sections)
        for tag in sections:
            tag.clear()

        # remove srcset attribute from img tags
        sections = wikifile.soup.find_all('img', srcset=True)
        self.stats['img_srcset'] += len(sections)
        for tag in sections:
            tag.attrs.pop('srcset')

        # remove some links (but keeping their text)
        for a_tag in wikifile.soup.find_all('a'):
            try:
                href = a_tag['href']
            except KeyError:
                # no link
                continue

            for searchable, stat_key in self.unwrap_links:
                if searchable in href:
                    # special link, keep stat and replace it by the text
                    self.stats[stat_key] += 1
                    a_tag.unwrap()
                    break

        # remove hidden subtitle
        tag = wikifile.soup.find('div', id='siteSub')
        if tag is not None:
            tag.extract()
            self.stats['hidden_subtitle'] += 1

        # remove toc jump link
        tag = wikifile.soup.find('a', class_='mw-jump-link', href='#mw-head')
        if tag is not None:
            tag.extract()
            self.stats['jump_links'] += 1

        # remove search jump link
        tag = wikifile.soup.find('a', class_='mw-jump-link', href='#p-search')
        if tag is not None:
            tag.extract()
            self.stats['jump_links'] += 1

        # remove inline alerts (bracketed superscript with italic text)
        for tag in wikifile.soup.find_all('sup'):
            children = tag.children
            try:
                if next(children) == '[' and next(children).name == 'i':
                    tag.extract()
                    self.stats['inline_alerts'] += 1
            except StopIteration:
                continue

        # remove printfooter
        tag = wikifile.soup.find('div', class_='printfooter')
        if tag is not None:
            tag.extract()
            self.stats['print_footer'] += 1

        # remove hidden categories section
        for tag in wikifile.soup.find_all('div', id='mw-hidden-catlinks'):
            tag.extract()
            self.stats['hidden_categories'] += 1

        # remove comments
        for tag in wikifile.soup(text=True):
            if isinstance(tag, bs4.Comment):
                tag.extract()
                self.stats['comments'] += 1

        # remove mediawiki parsing error red notices
        for tag in wikifile.soup('span', class_='error'):
            tag.extract()
            self.stats['parsing_error_notices'] += 1

        # return no score at all
        return (0, [])


# Classes that will be used for preprocessing each page,
# in execution order.
ALL = [
    HTMLCleaner,
    VIPArticles,
    OmitRedirects,
    Peishranc,
    Length,
    ContentExtractor,
]<|MERGE_RESOLUTION|>--- conflicted
+++ resolved
@@ -34,11 +34,6 @@
 None instead of the score.
 """
 
-<<<<<<< HEAD
-=======
-from __future__ import unicode_literals
-
->>>>>>> 3d4e2ec9
 import base64
 import collections
 import logging
@@ -91,11 +86,6 @@
         self.stats = collections.Counter()
 
     def __call__(self, wikifile):
-<<<<<<< HEAD
-        soup = bs4.BeautifulSoup(wikifile.html, "lxml")
-
-=======
->>>>>>> 3d4e2ec9
         # extract the title
         node = wikifile.soup.find('h1')
         if node is None:
@@ -114,7 +104,7 @@
             text = node.text.strip()
             if len(text) > self._max_length:
                 text = text[:self._max_length] + "..."
-            safe_text = base64.b64encode(text.encode("utf8"))
+            safe_text = base64.b64encode(text.encode("utf8")).decode('utf-8')
             self.stats['text found'] += 1
 
         # dump to disk
@@ -154,10 +144,10 @@
         fname = os.path.join(config.DIR_ASSETS, 'dynamic', 'portals.html')
         if os.path.exists(fname):
             re_link = re.compile(r'<a.*?href="/wiki/(.*?)">', re.MULTILINE | re.DOTALL)
-            with open(fname, 'rb') as fh:
+            with open(fname, 'r') as fh:
                 mainpage_portals_content = fh.read()
             for link in re_link.findall(mainpage_portals_content):
-                viparts.add(unquote(link).decode('utf8'))
+                viparts.add(unquote(link))
         logger.info("Loaded %d VIP articles", len(viparts))
 
     def __call__(self, article):
@@ -197,12 +187,7 @@
         self.stats = collections.Counter()
 
     def __call__(self, wikifile):
-<<<<<<< HEAD
-        soup = bs4.BeautifulSoup(wikifile.html, "lxml")
-        node = soup.find('ul', 'redirectText')
-=======
         node = wikifile.soup.find('ul', 'redirectText')
->>>>>>> 3d4e2ec9
         if not node:
             # not a redirect, simple file
             self.stats['simplefile'] += 1
@@ -265,15 +250,7 @@
             link = href[self.prefix_length:].split('#', 1)[0]
 
             # decode and unquote
-<<<<<<< HEAD
-            lnk = unquote(data['href'])
-=======
-            try:
-                link = unquote(link.encode('utf-8')).decode('utf8')  # py3: remove encode/decode
-            except UnicodeDecodeError:
-                logger.error('unquoting/decoding link failed: %s', repr(link))
-                continue
->>>>>>> 3d4e2ec9
+            link = unquote(link)
 
             # "/" are not really stored like that in disk, they are replaced
             # by the SLASH word
@@ -286,13 +263,8 @@
             del scores[wikifile.url]
 
         # factor score by constant
-<<<<<<< HEAD
-        for lnk, score in list(scores.items()):
-            scores[lnk] = score * SCORE_PEISHRANC
-=======
-        for link, score in scores.iteritems():
-            scores[link] = score * SCORE_PEISHRANC
->>>>>>> 3d4e2ec9
+        for link in scores.keys():
+            scores[link] *= SCORE_PEISHRANC
 
         return (0, list(scores.items()))
 
@@ -326,11 +298,6 @@
         self.stats = collections.Counter()
 
     def __call__(self, wikifile):
-<<<<<<< HEAD
-        soup = bs4.BeautifulSoup(wikifile.html, features='html.parser')
-
-=======
->>>>>>> 3d4e2ec9
         # remove text and links of 'not last version'
         tag = wikifile.soup.find('div', id='contentSub')
         if tag is not None:
