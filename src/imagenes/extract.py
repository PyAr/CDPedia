--- conflicted
+++ resolved
@@ -1,6 +1,6 @@
 # -*- coding: utf8 -*-
 
-# Copyright 2008-2014 CDPedistas (see AUTHORS.txt)
+# Copyright 2008-2015 CDPedistas (see AUTHORS.txt)
 #
 # This program is free software: you can redistribute it and/or modify it
 # under the terms of the GNU General Public License version 3, as published
@@ -314,23 +314,16 @@
         try:
             pi.parse(dir3, fname)
         except:
-<<<<<<< HEAD
-            logger.error("Parsing crashed in dir3=%r fname=%r", dir3, fname)
-=======
             logger.exception("Parsing crashed in dir3=%r fname=%r",
                              dir3, fname)
->>>>>>> 89f63eef
             raise
 
         done += 1
         tl.log("Parsing found %d images so far (%d of %d pages)",
                pi.cant, done, total)
-<<<<<<< HEAD
-=======
 
     logger.info("Extract images from special resources.")
     pi.process_dynamics('portals', os.path.join(config.DIR_ASSETS, 'dynamic', 'portals.html'))
->>>>>>> 89f63eef
 
     pi.dump()
     return pi.imgs_ok, pi.cant
