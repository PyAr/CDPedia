# -*- coding: utf-8 -*-

# Copyright 2010-2017 CDPedistas (see AUTHORS.txt)
#
# This program is free software: you can redistribute it and/or modify it
# under the terms of the GNU General Public License version 3, as published
# by the Free Software Foundation.
#
# This program is distributed in the hope that it will be useful, but
# WITHOUT ANY WARRANTY; without even the implied warranties of
# MERCHANTABILITY, SATISFACTORY QUALITY, or FITNESS FOR A PARTICULAR
# PURPOSE.  See the GNU General Public License for more details.
#
# You should have received a copy of the GNU General Public License along
# with this program.  If not, see <http://www.gnu.org/licenses/>.
#
# For further info, check  http://code.google.com/p/cdpedia/

"""Functions to transform names into filesystem useful strings.

Basically, deal with "/" and "." that are forbidden characters in the filesystem.

Current implementation complies with two needs:

- that a filename converted from a page can be converted back to the page name

- that the 3-dirs path can be deduced from a filename (after conversion from a page)
"""

import os
from urllib.parse import unquote

NULL = "_"

QUOTER = {c: '%{:02X}'.format(ord(c)) for c in './%'}


class Namespaces:
<<<<<<< HEAD
    """A list of namespaces initted from different sources."""
=======
    """A list of namespaces initiated from different sources."""
>>>>>>> ccc1baa9

    _fname = 'namespace_prefixes.txt'

    def __init__(self):
        self._namespaces = None

    def load(self, dirbase):
        """Load the info from the file in the specified directory."""
        path = os.path.join(dirbase, self._fname)
        with open(path, 'rt', encoding='utf8') as fh:
            self._namespaces = {x.strip() for x in fh}

    def dump(self, prefixes, dirbase):
        """Dump the given information to file in the specified directory."""
        path = os.path.join(dirbase, self._fname)
        with open(path, 'wt', encoding="utf-8") as fh:
            for prefix in sorted(prefixes):
                fh.write(prefix + "\n")

    def __contains__(self, tocheck):
        if self._namespaces is None:
<<<<<<< HEAD
            raise RuntimeError("Namespaces not initted.")
=======
            raise RuntimeError("Namespaces not initiated.")
>>>>>>> ccc1baa9

        return tocheck in self._namespaces


namespaces = Namespaces()


def _quote(string):
    """Similar to urllib.quote, but only working with problematic filesystem chars.

    IOW, will replace only "." and "/" for it's encoded values (and "%", for unambiguity).
    """
    return ''.join(QUOTER.get(c, c) for c in string)


def to_pagina(filename):
    """Unquote.

    s == to_pagina(to_filename(s))
    """
    return unquote(filename)


to_filename = _quote


def get_path_file(page):
    """Get a path (3 dirs) and file name from the page."""
    if not page:
        raise ValueError

    # quote here once (the ":" is untouched, and split below will work ok, as namespaces don't
    # contain quoted chars)
    page = full_page = _quote(page)

    if ':' in page:
        namespace, maybe_page = page.split(':', 1)
        if namespace in namespaces:
            page = maybe_page

    dirs = []
    if len(page) == 1:
        dirs = [page, NULL, NULL]
    elif len(page) == 2:
        dirs = [page[0], page[1], NULL]
    else:
        dirs = list(page[:3])

    return ('/'.join(dirs), full_page)


def from_path(path):
    """ Quita los 3 dirs del path """
    path = to_pagina(path)
    return path[6:]<|MERGE_RESOLUTION|>--- conflicted
+++ resolved
@@ -1,6 +1,4 @@
-# -*- coding: utf-8 -*-
-
-# Copyright 2010-2017 CDPedistas (see AUTHORS.txt)
+# Copyright 2010-2020 CDPedistas (see AUTHORS.txt)
 #
 # This program is free software: you can redistribute it and/or modify it
 # under the terms of the GNU General Public License version 3, as published
@@ -36,11 +34,7 @@
 
 
 class Namespaces:
-<<<<<<< HEAD
-    """A list of namespaces initted from different sources."""
-=======
     """A list of namespaces initiated from different sources."""
->>>>>>> ccc1baa9
 
     _fname = 'namespace_prefixes.txt'
 
@@ -62,11 +56,7 @@
 
     def __contains__(self, tocheck):
         if self._namespaces is None:
-<<<<<<< HEAD
-            raise RuntimeError("Namespaces not initted.")
-=======
             raise RuntimeError("Namespaces not initiated.")
->>>>>>> ccc1baa9
 
         return tocheck in self._namespaces
 
