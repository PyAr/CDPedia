--- conflicted
+++ resolved
@@ -52,46 +52,6 @@
 SCORE_PEISHRANC = 5000
 
 
-<<<<<<< HEAD
-class VIPArticle(object):
-    """A standalone decissor who knows which articles *must* be included."""
-
-    def __init__(self):
-        # store those portals URLs pointed by the home page
-        fname = 'resources/static/portales.html'
-        link_regex = re.compile(r'<a.*?href="/wiki/(.*?)">',
-                                re.MULTILINE | re.DOTALL)
-        with open(fname) as fh:
-            mainpage_portals_content = fh.read()
-        self.portals = set(unquote(link).decode('utf8') for link in
-                           link_regex.findall(mainpage_portals_content))
-
-        # destacados FTW!
-        self.destacados = [x.strip().decode('utf8')
-                           for x in open(config.DESTACADOS)]
-
-    def __call__(self, article):
-        # must include according to the config
-        if any(article.startswith(fn) for fn in config.INCLUDE):
-            return True
-
-        # it's referenced by the portal
-        if article in self.portals:
-            return True
-
-        # it's included in the custom-made file
-        if article in self.destacados:
-            return True
-
-        # not really important
-        return False
-
-vip_article = VIPArticle()
-
-
-# Procesadores:
-=======
->>>>>>> 89f63eef
 class Procesador(object):
     """Procesador Genérico, no usar directamente."""
 
