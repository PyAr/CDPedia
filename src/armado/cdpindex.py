# -*- coding: utf8 -*-

# Copyright 2008-2020 CDPedistas (see AUTHORS.txt)
#
# This program is free software: you can redistribute it and/or modify it
# under the terms of the GNU General Public License version 3, as published
# by the Free Software Foundation.
#
# This program is distributed in the hope that it will be useful, but
# WITHOUT ANY WARRANTY; without even the implied warranties of
# MERCHANTABILITY, SATISFACTORY QUALITY, or FITNESS FOR A PARTICULAR
# PURPOSE.  See the GNU General Public License for more details.
#
# You should have received a copy of the GNU General Public License along
# with this program.  If not, see <http://www.gnu.org/licenses/>.
#
# For further info, check  https://github.com/PyAr/CDPedia/

from __future__ import print_function, unicode_literals

"""
Library to create and read index.

"""

import base64
import config
import logging
import os
import re
import shutil
import subprocess
import threading
import unicodedata

# from .easy_index import Index
from .compressed_index import Index

logger = logging.getLogger(__name__)

# regex used to separate words
WORDS = re.compile(r"\w+", re.UNICODE)


def normalize_words(txt):
    """Separate and normalize every word from a sentence."""
    txt = unicodedata.normalize('NFKD', txt).encode('ASCII', 'ignore').lower().decode("ascii")
    return txt


def _get_html_words(arch):
    # FIXME:this will be used on full text search of html
    arch = os.path.abspath(arch)
    cmd = config.CMD_HTML_A_TEXTO % arch
    p = subprocess.Popen(cmd.split(), stdout=subprocess.PIPE)
    txt = p.stdout.read()
    txt = txt.decode("utf8")
    return txt


class IndexInterface(threading.Thread):
    """Process the information needed to connect with index.

    In association with every word will be saved

     - namhtml: the path to the file
     - title: the article's title
     - score: to weight the relative importance of each article
    """
    def __init__(self, directory):
        super(IndexInterface, self).__init__()
        self.ready = threading.Event()
        self.directory = directory
        self.daemon = True

    def is_ready(self):
        return self.ready.isSet()

    def run(self):
        """Starts the index."""
        self.index = Index(self.directory)
        self.ready.set()

    def listado_words(self):
        """Returns the key words."""
        self.ready.wait()
        return sorted(self.index.keys())

    def listado_valores(self):
        """Returns every article information."""
        self.ready.wait()
        return sorted(set(x[:2] for x in self.index.values()))

    def get_random(self):
        """Returns a random article."""
        self.ready.wait()
        value = self.index.random()
        return value[:2]

    def search(self, words):
        """Search whole words in the index."""
        self.ready.wait()
        return self.index.search(words)

    def partial_search(self, words):
        """Search partial words inside the index."""
        self.ready.wait()
        return self.index.partial_search(words)


def filename2words(fname):
    """Transforms a filename in the title and words."""
    if fname.endswith(".html"):
        fname = fname[:-5]
    x = normalize_words(fname)
    p = x.split("_")
    t = " ".join(p)
    return p, t


def generate_from_html(dirbase, verbose):
    """Creates the index. used to create new versions of cdpedia."""
    # This isn't needed on the final user, so it is imported here
    from src.preprocessing import preprocess

    # make redirections
    redirs = {}
    for line in open(config.LOG_REDIRECTS, "rt", encoding="utf-8"):
        orig, dest = line.strip().split(config.SEPARADOR_COLUMNAS)

        # in the original article, the title is missing
        # so we use the words founded in the filename
        # it isn't the optimal solution, but works
        words, title = filename2words(orig)
        redirs.setdefault(dest, []).append((words, title))

    top_pages = preprocess.pages_selector.top_pages

    titles_texts = {}
    with open(config.LOG_TITLES, "rt", encoding='utf8') as fh:
        for line in fh:
            arch, title, encoded_primtext = line.strip().split(config.SEPARADOR_COLUMNAS)
            primtext = base64.b64decode(encoded_primtext).decode("utf8")
            titles_texts[arch] = (title, primtext)
    already_seen = set()

    def check_already_seen(data):
        """Check for duplicated index entries. Crash if founded."""
        if data in already_seen:
            raise KeyError("Duplicated document in: {}".format(data))
        already_seen.add(data)

    def gen():
        for dir3, arch, score in top_pages:
            # auxiliar info
            namhtml = os.path.join(dir3, arch)
            title, primtext = titles_texts[arch]
            logger.info("Adding to index: [%r]  (%r)" % (title, namhtml))

            # give the title's words great score: 50 plus
            # the original score divided by 1000, to tie-break
            ptje = 50 + score // 1000
<<<<<<< HEAD
            words = WORDS.findall(normalize_words(title))
            yield words, ptje, (namhtml, title, True, primtext)
=======

            data = (namhtml, title, ptje, True, primtext)
            check_already_seen(data)
            for word in WORDS.findall(normalize_words(title)):
                yield word, data
>>>>>>> 5edc1ccd

            # pass words to the redirects which points to
            # this html file, using the same score
            if arch in redirs:
                for (words, title) in redirs[arch]:
<<<<<<< HEAD
                    yield words, ptje, (namhtml, title, False, "")
=======
                    data = (namhtml, title, ptje, False, "")
                    check_already_seen(data)
                    for word in words:
                        yield word, data
>>>>>>> 5edc1ccd

            # FIXME: las siguientes lineas son en caso de que la generación
            # fuese fulltext, pero no lo es (habrá fulltext en algún momento,
            # pero será desde los bloques, no desde el html, pero guardamos
            # esto para luego)
            #
            # # las words del texto importan tanto como las veces que están
            # all_words = {}
            # for word in WORDS.findall(normalize(palabs_texto)):
            #     all_words[word] = all_words.get(pal, 0) + 1
            # for word, cant in all_words.items():
            #     yield word, (namhtml, title, cant)

    # ensures an empty directory
    if os.path.exists(config.DIR_INDICE):
        shutil.rmtree(config.DIR_INDICE)
    os.mkdir(config.DIR_INDICE)

    Index.create(config.DIR_INDICE, gen())
    return len(top_pages)<|MERGE_RESOLUTION|>--- conflicted
+++ resolved
@@ -160,29 +160,19 @@
             # give the title's words great score: 50 plus
             # the original score divided by 1000, to tie-break
             ptje = 50 + score // 1000
-<<<<<<< HEAD
-            words = WORDS.findall(normalize_words(title))
-            yield words, ptje, (namhtml, title, True, primtext)
-=======
-
             data = (namhtml, title, ptje, True, primtext)
             check_already_seen(data)
             for word in WORDS.findall(normalize_words(title)):
                 yield word, data
->>>>>>> 5edc1ccd
 
             # pass words to the redirects which points to
             # this html file, using the same score
             if arch in redirs:
                 for (words, title) in redirs[arch]:
-<<<<<<< HEAD
-                    yield words, ptje, (namhtml, title, False, "")
-=======
                     data = (namhtml, title, ptje, False, "")
                     check_already_seen(data)
                     for word in words:
                         yield word, data
->>>>>>> 5edc1ccd
 
             # FIXME: las siguientes lineas son en caso de que la generación
             # fuese fulltext, pero no lo es (habrá fulltext en algún momento,
