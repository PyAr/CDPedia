# -*- coding: utf8 -*-

# Copyright 2012-2020 CDPedistas (see AUTHORS.txt)
#
# This program is free software: you can redistribute it and/or modify it
# under the terms of the GNU General Public License version 3, as published
# by the Free Software Foundation.
#
# This program is distributed in the hope that it will be useful, but
# WITHOUT ANY WARRANTY; without even the implied warranties of
# MERCHANTABILITY, SATISFACTORY QUALITY, or FITNESS FOR A PARTICULAR
# PURPOSE.  See the GNU General Public License for more details.
#
# You should have received a copy of the GNU General Public License along
# with this program.  If not, see <http://www.gnu.org/licenses/>.
#
# For further info, check  https://github.com/PyAr/CDPedia/

"""Tests for the 'extract' module."""

import unittest

<<<<<<< HEAD
from src.imagenes.extract import ImageParser
from src.preprocessing import preprocess


class FakeSearch(object):
    """Simulate a search giving just the image."""
    def __init__(self, url):
        self.url = url
=======
import bs4
>>>>>>> 039468b6

from src.imagenes.extract import ImageParser
from .utils import load_fixture


class ReplaceImageParserTestCase(unittest.TestCase):
    """Tests for the ImageParser."""

    def setUp(self):
        """Set up."""
<<<<<<< HEAD
        preprocess.pages_selector._calculated = True
        self.pi = ImageParser(test=True)
        self.pi.test = False
=======
        self.soup = bs4.BeautifulSoup(features="lxml")
>>>>>>> 039468b6

    def _check(self, url, should_web, should_dsk):
        """Do proper checking."""

        tag = self.soup.new_tag("img", src=url)

        dsk, web = ImageParser.replace(tag)

        self.assertEqual(web, should_web)
        self.assertEqual(dsk, should_dsk)
        self.assertEqual(tag.attrs["src"], '/images/' + should_dsk)

    def test_replace_wikipedia_commons_5parts(self):
        url = (
            "//upload.wikimedia.org/wikipedia/commons/thumb/a/aa/"
            "Coat_of_arms_of_the_Netherlands_-_02.svg/"
            "250px-Coat_of_arms_of_the_Netherlands_-_02.svg.png"
        )
        should_web = (
            "http://upload.wikimedia.org/wikipedia/commons/thumb/a/aa/"
            "Coat_of_arms_of_the_Netherlands_-_02.svg/"
            "250px-Coat_of_arms_of_the_Netherlands_-_02.svg.png"
        )
        should_dsk = (
            "commons/thumb/a/aa/"
            "250px-Coat_of_arms_of_the_Netherlands_-_02.svg.png"
        )
        self._check(url, should_web, should_dsk)

    def test_replace_wikipedia_commons_1parts(self):
        url = (
            "//upload.wikimedia.org/wikipedia/commons/8/88/"
            "Marshall_Islands_coa.jpg"
        )
        should_web = (
            "http://upload.wikimedia.org/wikipedia/commons/8/88/"
            "Marshall_Islands_coa.jpg"
        )
        should_dsk = "commons/8/88/Marshall_Islands_coa.jpg"
        self._check(url, should_web, should_dsk)

    def test_replace_bits(self):
        url = "//bits.wikimedia.org/skins-1.18/common/images/magnify-clip.png"
        should_web = (
            "http://bits.wikimedia.org/"
            "skins-1.18/common/images/magnify-clip.png"
        )
        should_dsk = "magnify-clip.png"
        self._check(url, should_web, should_dsk)

    def test_replace_timeline(self):
        url = (
            "//upload.wikimedia.org/wikipedia/es/"
            "timeline/cc707d3b957628b5e432d7242096abc5.png"
        )
        should_web = (
            "http://upload.wikimedia.org/wikipedia/es/"
            "timeline/cc707d3b957628b5e432d7242096abc5.png"
        )
        should_dsk = "timeline/cc707d3b957628b5e432d7242096abc5.png"
        self._check(url, should_web, should_dsk)

    def test_replace_math(self):
        url = (
            "//upload.wikimedia.org/wikipedia/es/"
            "math/6/7/e/67ed4566dba0caae24ec4cf25133f200.png"
        )
        should_web = (
            "http://upload.wikimedia.org/wikipedia/es/"
            "math/6/7/e/67ed4566dba0caae24ec4cf25133f200.png"
        )
        should_dsk = "math/6/7/e/67ed4566dba0caae24ec4cf25133f200.png"
        self._check(url, should_web, should_dsk)

    def test_replace_math_2(self):
        url = (
            '//upload.wikimedia.org/'
            'math/9/6/3/963fb8b00ffd99f327c476f0865a9cfe.png'
        )
        should_web = (
            'http://upload.wikimedia.org/'
            'math/9/6/3/963fb8b00ffd99f327c476f0865a9cfe.png'
        )
        should_dsk = 'math/9/6/3/963fb8b00ffd99f327c476f0865a9cfe.png'
        self._check(url, should_web, should_dsk)

    def test_replace_extensions(self):
        url = "/w/extensions/ImageMap/desc-20.png"
        should_web = "https://es.wikipedia.org/w/extensions/ImageMap/desc-20.png"
        should_dsk = "extensions/ImageMap/desc-20.png"
        self._check(url, should_web, should_dsk)

    def test_replace_commons_images(self):
        url = (
            "//upload.wikimedia.org/wikipedia/commons/"
            "thumb/4/40/P_ps.png/35px-P_ps.png"
        )
        should_web = (
            "http://upload.wikimedia.org/wikipedia/commons/"
            "thumb/4/40/P_ps.png/35px-P_ps.png"
        )
        should_dsk = "commons/thumb/4/40/35px-P_ps.png"
        self._check(url, should_web, should_dsk)

    def test_replace_wikimedia_api(self):
        url = "https://wikimedia.org/api/rest_v1/media/math/render/svg/8f85ec5f1c58.svg"
        should_web = url
        should_dsk = "math/render/svg/8f85ec5f1c58.svg"
        self._check(url, should_web, should_dsk)

    def test_extension_fix__path_svg_no_ext(self):
        url = "https://wikimedia.org/api/rest_v1/media/math/render/svg/8f85ec5f1c58"
        should_web = url
        should_dsk = "math/render/svg/8f85ec5f1c58.svg"
        self._check(url, should_web, should_dsk)

    def test_extension_fix__path_svg_ext_ok(self):
        url = "https://wikimedia.org/api/rest_v1/media/math/render/svg/8f85ec5f1c58.svg"
        should_web = url
        should_dsk = "math/render/svg/8f85ec5f1c58.svg"
        self._check(url, should_web, should_dsk)

    def test_extension_fix__path_svg_ext_upper(self):
        url = "https://wikimedia.org/api/rest_v1/media/math/render/svg/8f85ec5f1c58.SVG"
        should_web = url
        should_dsk = "math/render/svg/8f85ec5f1c58.SVG"
        self._check(url, should_web, should_dsk)


def test_append_size_querystring():
    soup = bs4.BeautifulSoup(features="html.parser")
    url = ("//upload.wikimedia.org/wikipedia/commons/"
           "thumb/4/40/P_ps.png/35px-P_ps.png")

    tag = soup.new_tag("img", src=url, width='100px', height='50px')

    ImageParser.replace(tag)

    assert tag.attrs.get("width") is None
    assert tag.attrs.get("height") is None
    assert tag.attrs['src'].endswith("?s=100px-50px")


def test_no_size_querystring_when_size_undefined():
    soup = bs4.BeautifulSoup(features="html.parser")
    url = ("//upload.wikimedia.org/wikipedia/commons/"
           "thumb/4/40/P_ps.png/35px-P_ps.png")

    tag = soup.new_tag("img", src=url)

    ImageParser.replace(tag)

    assert tag.attrs['src'].endswith(".png")


def test_parse_html():
    html = load_fixture('article_with_inlinemath.html')
    base_soup = bs4.BeautifulSoup(html, features="html.parser")

    html, _ = ImageParser.parse_html(html, chosen_pages=set())

    soup = bs4.BeautifulSoup(html, features="html.parser")

    assert len(soup.find_all("img")) == 7
    assert len(soup.find_all("a")) == 221
    assert len(soup.find_all("a", "external")) == 8

    # no link starting with //
    assert any([tag.attrs['href'].startswith("//") for tag in soup.find_all("a")])

    assert "data-file-width" not in html
    assert "data-file-height" not in html

    # check that the "image links" are removed
    assert len(base_soup.find_all("a", "image")) != 0
    assert len(soup.find_all("a", "image")) == 0

    # check that the only image removed is "Special:CentralAutoLogin"
    assert len(soup.find_all("img")) == len(base_soup.find_all("img")) - 1
    assert any(["AutoLogin" in tag.attrs["src"] for tag in base_soup.find_all("img")])
    assert not any(["AutoLogin" in tag.attrs["src"] for tag in soup.find_all("img")])


def test_parse_html_remove_selflinks():
    link_without_href = '<a class="mw-selflink selflink">Argentina</a>'

    html, _ = ImageParser.parse_html(link_without_href, chosen_pages=set())

    # check that links without href are removed
    soup = bs4.BeautifulSoup(html, "lxml")
    assert len(soup.find_all("a", href=None)) == 0
    assert 'Argentina' in html


def test_included_pages_links():
    original_html = load_fixture('article_with_inlinemath.html')

    html, _ = ImageParser.parse_html(original_html, chosen_pages=set())
    soup1 = bs4.BeautifulSoup(html, "lxml")

    html, _ = ImageParser.parse_html(original_html, chosen_pages={u"Wikcionario"})
    soup2 = bs4.BeautifulSoup(html, "lxml")

    no_chosen_pages_count = len(soup1.find_all("a", "nopo"))
    assert no_chosen_pages_count - 1 == len(soup2.find_all("a", "nopo"))<|MERGE_RESOLUTION|>--- conflicted
+++ resolved
@@ -20,18 +20,7 @@
 
 import unittest
 
-<<<<<<< HEAD
-from src.imagenes.extract import ImageParser
-from src.preprocessing import preprocess
-
-
-class FakeSearch(object):
-    """Simulate a search giving just the image."""
-    def __init__(self, url):
-        self.url = url
-=======
 import bs4
->>>>>>> 039468b6
 
 from src.imagenes.extract import ImageParser
 from .utils import load_fixture
@@ -42,13 +31,7 @@
 
     def setUp(self):
         """Set up."""
-<<<<<<< HEAD
-        preprocess.pages_selector._calculated = True
-        self.pi = ImageParser(test=True)
-        self.pi.test = False
-=======
         self.soup = bs4.BeautifulSoup(features="lxml")
->>>>>>> 039468b6
 
     def _check(self, url, should_web, should_dsk):
         """Do proper checking."""
